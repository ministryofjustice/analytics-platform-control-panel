--- conflicted
+++ resolved
@@ -38,33 +38,10 @@
     return inner
 
 
-<<<<<<< HEAD
-def _policy_name(bucket_name, readwrite=False):
-    """
-    Prefix the policy name with bucket name, postfix with access level
-    eg: dev-james-readwrite
-    """
-    return "{}-{}".format(bucket_name, READWRITE if readwrite else READONLY)
-
-
-def _policy_arn(bucket_name, readwrite=False):
-    """
-    Return full bucket policy arn
-    eg: arn:aws:iam::1337:policy/bucketname-readonly
-    """
-    return "{}:policy/{}".format(
-        settings.IAM_ARN_BASE,
-        _policy_name(bucket_name, readwrite))
-
-
-@ignore_existing
+@ignore_aws_exceptions
 def create_role(
         role_name, add_saml_statement=False, add_oidc_statement=False,
         oidc_sub=None):
-=======
-@ignore_aws_exceptions
-def create_role(role_name, add_saml_statement=False):
->>>>>>> 208a1b5e
     """See: `sts:AssumeRole` required by kube2iam
     https://github.com/jtblin/kube2iam#iam-roles"""
 
