import os
from os.path import abspath, dirname, join
import sys

from controlpanel.frontend.jinja2 import environment
from controlpanel.utils import is_truthy


# -- Feature flags

ENABLED = {

    # Enable redirecting legacy API URLs to new API app
    "redirect_legacy_api_urls": is_truthy(os.environ.get("ENABLE_LEGACY_API_REDIRECT", True)),
}

# Name of the deployment environment (dev/alpha)
ENV = os.environ.get("ENV", "dev")


# -- Paths

# Name of the project
PROJECT_NAME = "controlpanel"

# Absolute path of project Django directory
DJANGO_ROOT = dirname(dirname(abspath(__file__)))

# Absolute path of project directory
PROJECT_ROOT = dirname(DJANGO_ROOT)

# Directory to collect static files into
STATIC_ROOT = join(PROJECT_ROOT, "run", "static")

# Directory for user uploaded files
MEDIA_ROOT = join(PROJECT_ROOT, "run", "media")

# Django looks in these locations for additional static assets to collect
STATICFILES_DIRS = [
    join(PROJECT_ROOT, "static"),
]


# -- Application

INSTALLED_APPS = [
    # Django channels for asynchronous support
    "channels",
    # Django auth system
    "django.contrib.auth",
    # OIDC client
    "mozilla_django_oidc",
    # Django models
    "django.contrib.contenttypes",
    # Django sessions
    "django.contrib.sessions",
    # Django flash messages
    "django.contrib.messages",
    # Django postgres form and model
    "django.contrib.postgres",
    # Django collect static files into a single location
    "django.contrib.staticfiles",
    # Make current request available anywhere
    "crequest",
    # Provides shell_plus, runserver_plus, etc
    "django_extensions",
    # Provides filter backend for use with Django REST Framework
    "django_filters",
    # Provides redis cache
    "django_redis",
    # Django REST Framework
    "rest_framework",
    # Django Rules object permissions
    "rules",
    # Analytics Platform Control Panel API
    "controlpanel.api",
    # Analytics Platform Control Panel Kubernetes API proxy
    "controlpanel.kubeapi",
    # Analytics Platform Control Panel Frontend
    "controlpanel.frontend",
    # Health check
    "health_check",
    "health_check.db",
    "health_check.cache",
    "health_check.storage",
]

MIDDLEWARE = [
    "controlpanel.middleware.DisableClientSideCachingMiddleware",
    "controlpanel.middleware.LegacyAPIRedirectMiddleware",
    "django.middleware.security.SecurityMiddleware",
    "django.contrib.sessions.middleware.SessionMiddleware",
    "django.middleware.common.CommonMiddleware",
    "django.middleware.csrf.CsrfViewMiddleware",
    "django.contrib.auth.middleware.AuthenticationMiddleware",
    "django.contrib.messages.middleware.MessageMiddleware",
    "django.middleware.clickjacking.XFrameOptionsMiddleware",
    # Make current request available anywhere
    "crequest.middleware.CrequestMiddleware",
    # Check user's OIDC token is still valid
    "mozilla_django_oidc.middleware.SessionRefresh",
]

TEMPLATES = [
    {
        "BACKEND": "django.template.backends.jinja2.Jinja2",
        "DIRS": [
            # find local component templates
            join(DJANGO_ROOT, "frontend", "static", "components"),
        ],
        "APP_DIRS": True,
        "OPTIONS": {
            "environment": f"{PROJECT_NAME}.frontend.jinja2.environment",
        },
    },
    {
        "BACKEND": "django.template.backends.django.DjangoTemplates",
        "DIRS": [],
        "APP_DIRS": True,
        "OPTIONS": {
            "context_processors": [
                "django.template.context_processors.debug",
                "django.template.context_processors.request",
                "django.contrib.auth.context_processors.auth",
                "django.contrib.messages.context_processors.messages",
            ]
        },
    },
]


# -- Auth

# List of classes used when attempting to authenticate a user
AUTHENTICATION_BACKENDS = [
    # Needed for OIDC auth
    "controlpanel.oidc.OIDCSubAuthenticationBackend",
    # Needed for Basic Auth
    "django.contrib.auth.backends.ModelBackend",
    # Needed for object permissions
    'rules.permissions.ObjectPermissionBackend',
]

# List of validators used to check the strength of users' passwords
AUTH_PASSWORD_VALIDATORS = []

# Custom user model class
AUTH_USER_MODEL = "api.User"

# URL where requests are redirected for login
# This is set to the mozilla-django-oidc login view name
LOGIN_URL = "oidc_authentication_init"

# URL where requests are redirected after logging out (if not specified)
LOGOUT_REDIRECT_URL = "/"

# URL where requests are redirected after a failed login
LOGIN_REDIRECT_URL_FAILURE = "/"

# Length of time it takes for an OIDC ID token to expire (default 15m)
OIDC_RENEW_ID_TOKEN_EXPIRY_SECONDS = 15 * 60

# Gracefully handle state mismatch
OIDC_CALLBACK_CLASS = 'controlpanel.oidc.StateMismatchHandler'

# Hostname of the OIDC provider
OIDC_DOMAIN = os.environ.get("OIDC_DOMAIN")

# OIDC endpoints
OIDC_OP_AUTHORIZATION_ENDPOINT = os.environ.get("OIDC_OP_AUTHORIZATION_ENDPOINT")
OIDC_OP_JWKS_ENDPOINT = os.environ.get("OIDC_OP_JWKS_ENDPOINT")
OIDC_OP_TOKEN_ENDPOINT = os.environ.get("OIDC_OP_TOKEN_ENDPOINT")
OIDC_OP_USER_ENDPOINT = os.environ.get("OIDC_OP_USER_ENDPOINT")

# Function called to logout of OIDC provider
OIDC_OP_LOGOUT_URL_METHOD = "controlpanel.oidc.logout"

# OIDC client secret
OIDC_RP_CLIENT_ID = os.environ.get("OIDC_CLIENT_ID")
OIDC_RP_CLIENT_SECRET = os.environ.get("OIDC_CLIENT_SECRET")

# OIDC JWT signing algorithm
OIDC_RP_SIGN_ALGO = os.environ.get("OIDC_RP_SIGN_ALGO", "RS256")

OIDC_RP_SCOPES = "openid email profile offline-access"

# OIDC claims
OIDC_FIELD_EMAIL = "email"
OIDC_FIELD_NAME = "name"
OIDC_FIELD_USERNAME = "nickname"
OIDC_STORE_ID_TOKEN = True

# Auth0
AUTH0 = {
    "client_id": OIDC_RP_CLIENT_ID,
    "client_secret": OIDC_RP_CLIENT_SECRET,
    "domain": OIDC_DOMAIN,
    "authorization_extension_url": os.environ.get("OIDC_AUTH_EXTENSION_URL"),
    "logout_url": f"https://{OIDC_DOMAIN}/v2/logout",
}

OIDC_DRF_AUTH_BACKEND = "controlpanel.oidc.OIDCSubAuthenticationBackend"


# -- Security

SECRET_KEY = os.environ.get("SECRET_KEY", "change-me")

# A list of people who get code error notifications when DEBUG=False
ADMINS = []

# A list of people who get broken link notifications when
# BrokenLinkEmailsMiddleware is enabled
MANAGERS = []

# Whitelist values for the HTTP Host header, to prevent certain attacks
ALLOWED_HOSTS = [host for host in os.environ.get("ALLOWED_HOSTS", "").split() if host]

# Sets the X-XSS-Protection: 1; mode=block header
SECURE_BROWSER_XSS_FILTER = True

# Sets the X-Content-Type-Options: nosniff header
SECURE_CONTENT_TYPE_NOSNIFF = True

# Secure the CSRF cookie
CSRF_COOKIE_SECURE = True
CSRF_COOKIE_HTTPONLY = True

# Secure the session cookie
SESSION_COOKIE_HTTPONLY = True
SESSION_COOKIE_SECURE = True


# -- Running Django

# Path to WSGI application
WSGI_APPLICATION = f"{PROJECT_NAME}.wsgi.application"

# Path to root URL configuration
ROOT_URLCONF = f"{PROJECT_NAME}.urls"

# URL path where static files are served
STATIC_URL = "/static/"

# URL path where uploaded files are served
MEDIA_URL = ""


# -- Debug

# Activates debugging
DEBUG = is_truthy(os.environ.get("DEBUG", False))


# -- Database

DATABASES = {
    "default": {
        "ENGINE": "django.db.backends.postgresql",
        "NAME": os.environ.get("DB_NAME", PROJECT_NAME),
        "USER": os.environ.get("DB_USER", ""),
        "PASSWORD": os.environ.get("DB_PASSWORD", ""),
        "HOST": os.environ.get("DB_HOST", "127.0.0.1"),
        "PORT": os.environ.get("DB_PORT", "5432"),
    }
}

# Wrap each request in a transaction
ATOMIC_REQUESTS = True


# -- Internationalization

# Enable Django translation system
USE_I18N = False

# Enable localized formatting of numbers and dates
USE_L10N = False

# Language code - ignored unless USE_I18N is True
LANGUAGE_CODE = "en-gb"

# Make Django use timezone-aware datetimes internally
USE_TZ = True

# Time zone
TIME_ZONE = "UTC"


# -- Django REST Framework

REST_FRAMEWORK = {
    "DEFAULT_AUTHENTICATION_CLASSES": [
        # Token authentication
        "controlpanel.api.jwt_auth.JWTAuthentication",
        "mozilla_django_oidc.contrib.drf.OIDCAuthentication",
        # required for browsable API
        'rest_framework.authentication.BasicAuthentication',
        "rest_framework.authentication.SessionAuthentication",
    ],
    "DEFAULT_FILTER_BACKENDS": ["controlpanel.api.filters.SuperusersOnlyFilter"],
    "DEFAULT_PERMISSION_CLASSES": ["controlpanel.api.permissions.IsSuperuser"],
    "DEFAULT_PAGINATION_CLASS": "controlpanel.api.pagination.CustomPageNumberPagination",
    "PAGE_SIZE": 100,
}


# -- Logging

LOGGING = {
    "version": 1,
    "disable_existing_loggers": False,
    "formatters": {
        "default": {"format": "%(asctime)s %(name)s %(levelname)s %(message)s"}
    },
    "handlers": {
        "console": {
            "level": "DEBUG",
            "class": "logging.StreamHandler",
            "formatter": "default",
        }
    },
    "loggers": {
        "": {
            "handlers": ["console"],
            "level": os.environ.get("LOG_LEVEL", "DEBUG"),
        },
        "aioredis": {
            "handlers": ["console"],
            "level": "WARNING",
        },
        "asyncio": {
            "handlers": ["console"],
            "level": "WARNING",
        },
        "boto3": {
            "handlers": ["console"],
            "level": "WARNING",
        },
        "botocore": {
            "handlers": ["console"],
            "level": "WARNING",
        },
        "daphne": {
            "handlers": ["console"],
            "level": "WARNING",
        },
        "django": {
            "handlers": ["console"],
            "level": "WARNING",
        },
        "elasticsearch": {
            "handlers": ['console'],
            "level": "WARNING",
        },
        "github": {
            "handlers": ["console"],
            "level": "WARNING",
        },
        "gunicorn": {
            "handlers": ["console"],
            "level": "WARNING",
        },
        "kubernetes": {
            "handlers": ["console"],
            "level": "WARNING",
        },
        "mozilla_django_oidc": {
            "handlers": ["console"],
            "level": "WARNING",
        },
        "requests_oauthlib": {
            "handlers": ["console"],
            "level": "WARNING",
        },
        "rules": {
            "handlers": ["console"],
            "level": "WARNING",
        },
        "urllib3": {
            "handlers": ["console"],
            "level": "WARNING",
        },
        "uvicorn": {
            "handlers": ["console"],
            "level": "WARNING",
        },
    },
}


# -- Sentry error tracking

if os.environ.get("SENTRY_DSN"):
    import sentry_sdk
    from sentry_sdk.integrations.django import DjangoIntegration
    sentry_sdk.init(
        dsn=os.environ["SENTRY_DSN"],
        environment=os.environ.get("ENV", "dev"),
        integrations=[DjangoIntegration()],
    )
    if "shell" in sys.argv or "shell_plus" in sys.argv:
        sentry_sdk.init(
            # discard all events
            before_send=lambda event, hint: None,
        )


# -- Static files

STATICFILES_FINDERS = [
    "django.contrib.staticfiles.finders.FileSystemFinder",
    "django.contrib.staticfiles.finders.AppDirectoriesFinder",
]


# -- What's new

WHATS_NEW_URL = (
    "https://raw.githubusercontent.com/moj-analytical-services/"
    "platform_user_guidance/master/changelog/whats_new.md"
)


# -- Tool deployments

TOOLS = {
    "rstudio": {
        "domain": os.environ.get("RSTUDIO_AUTH_CLIENT_DOMAIN", OIDC_DOMAIN),
        "client_id": os.environ.get("RSTUDIO_AUTH_CLIENT_ID"),
        "client_secret": os.environ.get("RSTUDIO_AUTH_CLIENT_SECRET"),
    },
    "jupyter-lab": {
        "domain": os.environ.get("JUPYTER_LAB_AUTH_CLIENT_DOMAIN", OIDC_DOMAIN),
        "client_id": os.environ.get("JUPYTER_LAB_AUTH_CLIENT_ID"),
        "client_secret": os.environ.get("JUPYTER_LAB_AUTH_CLIENT_SECRET"),
    },
    "airflow-sqlite": {
        "domain": os.environ.get("AIRFLOW_AUTH_CLIENT_DOMAIN", OIDC_DOMAIN),
        "client_id": os.environ.get("AIRFLOW_AUTH_CLIENT_ID"),
        "client_secret": os.environ.get("AIRFLOW_AUTH_CLIENT_SECRET"),
    },
}

# Helm repo where tool charts are hosted
HELM_REPO = os.environ.get('HELM_REPO', 'mojanalytics')

# domain where tools are deployed
TOOLS_DOMAIN = os.environ.get('TOOLS_DOMAIN')

# hostname of NFS server for user homes
NFS_HOSTNAME = os.environ.get("NFS_HOSTNAME")


# -- Redis
REDIS_HOST = os.environ.get('REDIS_HOST', 'localhost')
REDIS_PASSWORD = os.environ.get('REDIS_PASSWORD')
REDIS_PORT = os.environ.get('REDIS_PORT', '6379')

# -- Async

ASGI_APPLICATION = f"{PROJECT_NAME}.routing.application"

CHANNEL_LAYERS = {
    'default': {
        'BACKEND': 'channels_redis.core.RedisChannelLayer',
        'CONFIG': {
            'hosts': [{'address': (REDIS_HOST, REDIS_PORT)}],
        },
    },
}
if REDIS_PASSWORD:
    CHANNEL_LAYERS['default']['CONFIG']['hosts'][0]['password'] = REDIS_PASSWORD

# -- Cache
if REDIS_HOST and REDIS_PORT and REDIS_PASSWORD:
    CACHES = {
        "default": {
            "BACKEND": "django_redis.cache.RedisCache",
            "LOCATION": f"redis://{REDIS_HOST}:{REDIS_PORT}/1",
            "OPTIONS": {
                "CLIENT_CLASS": "django_redis.client.DefaultClient",
                "PASSWORD": f"{REDIS_PASSWORD}"
            }
        }
    }
else:
    CACHES = {
        'default': {
            'BACKEND': 'django.core.cache.backends.locmem.LocMemCache',
            'LOCATION': 'control-panel',
        }
    }


# -- Github

# Allowed Github organizations
GITHUB_ORGS = list(filter(
    None,
    set(os.environ.get("GITHUB_ORGS", "").split(",") + [
        # 'ministryofjustice',
        'moj-analytical-services',
    ]),
))


# -- Elasticsearch

ELASTICSEARCH = {
    'hosts': [
        {
            'host': os.environ.get('ELASTICSEARCH_HOST'),
            'port': int(os.environ.get('ELASTICSEARCH_PORT', 9243)),
            'use_ssl': True,
            'http_auth': (
                os.environ.get('ELASTICSEARCH_USERNAME'),
                os.environ.get('ELASTICSEARCH_PASSWORD')
            ),
        },
    ],
    'indices': {
        's3-logs': os.environ.get(
            'ELASTICSEARCH_INDEX_S3LOGS',
            's3logs-*',
        ),
        'app-logs': os.environ.get(
            'ELASTICSEARCH_INDEX_APPLOGS',
            f'logstash-apps-{ENV}-*',
        ),
    },
}

KIBANA_BASE_URL = os.environ.get(
    'KIBANA_BASE_URL',
    f'https://kibana.services.{ENV}.mojanalytics.xyz/app/kibana',
)


# -- AWS
AWS_COMPUTE_ACCOUNT_ID = os.environ.get("AWS_COMPUTE_ACCOUNT_ID")
AWS_DATA_ACCOUNT_ID = os.environ.get("AWS_DATA_ACCOUNT_ID")
K8S_WORKER_ROLE_NAME = os.environ.get('K8S_WORKER_ROLE_NAME')

BUCKET_REGION = os.environ.get('BUCKET_REGION', 'eu-west-1')

# Auth0 integrated SAML provider, referenced in user policies to allow login via
# SAML federation
SAML_PROVIDER = os.environ.get('SAML_PROVIDER')

# Name of S3 bucket where logs are stored
LOGS_BUCKET_NAME = os.environ.get('LOGS_BUCKET_NAME', 'moj-analytics-s3-logs')


# -- Airflow
AIRFLOW_SECRET_KEY = os.environ.get('AIRFLOW_SECRET_KEY')
AIRFLOW_FERNET_KEY = os.environ.get('AIRFLOW_FERNET_KEY')


<<<<<<< HEAD
# -- User Guidance
USER_GUIDANCE_BASE_URL = os.environ.get(
    'USER_GUIDANCE_BASE_URL',
    'https://user-guidance.services.alpha.mojanalytics.xyz'
)
=======
# -- Slack
SLACK = {
    "api_token": os.environ.get('SLACK_API_TOKEN'),
    "channel": os.environ.get('SLACK_CHANNEL', "#analytical-platform"),
}
>>>>>>> 1dac0fb5
<|MERGE_RESOLUTION|>--- conflicted
+++ resolved
@@ -557,16 +557,15 @@
 AIRFLOW_FERNET_KEY = os.environ.get('AIRFLOW_FERNET_KEY')
 
 
-<<<<<<< HEAD
 # -- User Guidance
 USER_GUIDANCE_BASE_URL = os.environ.get(
     'USER_GUIDANCE_BASE_URL',
     'https://user-guidance.services.alpha.mojanalytics.xyz'
 )
-=======
+
+
 # -- Slack
 SLACK = {
     "api_token": os.environ.get('SLACK_API_TOKEN'),
     "channel": os.environ.get('SLACK_CHANNEL', "#analytical-platform"),
 }
->>>>>>> 1dac0fb5
