import os
from os.path import abspath, dirname, join
import sys

from controlpanel.frontend.jinja2 import environment
from controlpanel.utils import is_truthy


# -- Feature flags

ENABLED = {

    # Enable redirecting legacy API URLs to new API app
    "redirect_legacy_api_urls": is_truthy(os.environ.get("ENABLE_LEGACY_API_REDIRECT", True)),
}

# Name of the deployment environment (dev/alpha)
ENV = os.environ.get("ENV", "dev")


# -- Paths

# Name of the project
PROJECT_NAME = "controlpanel"

# Absolute path of project Django directory
DJANGO_ROOT = dirname(dirname(abspath(__file__)))

# Absolute path of project directory
PROJECT_ROOT = dirname(DJANGO_ROOT)

# Directory to collect static files into
STATIC_ROOT = join(PROJECT_ROOT, "run", "static")

# Directory for user uploaded files
MEDIA_ROOT = join(PROJECT_ROOT, "run", "media")

# Django looks in these locations for additional static assets to collect
STATICFILES_DIRS = [
    join(PROJECT_ROOT, "static"),
]


# -- Application

INSTALLED_APPS = [
    # Django channels for asynchronous support
    "channels",
    # Django auth system
    "django.contrib.auth",
    # OIDC client
    "mozilla_django_oidc",
    # Django models
    "django.contrib.contenttypes",
    # Django sessions
    "django.contrib.sessions",
    # Django flash messages
    "django.contrib.messages",
    # Django postgres form and model
    "django.contrib.postgres",
    # Django collect static files into a single location
    "django.contrib.staticfiles",
    # Make current request available anywhere
    "crequest",
    # Provides shell_plus, runserver_plus, etc
    "django_extensions",
    # Provides filter backend for use with Django REST Framework
    "django_filters",
    # Provides redis cache
    "django_redis",
    # Django REST Framework
    "rest_framework",
    # Django Rules object permissions
    "rules",
    # Analytics Platform Control Panel API
    "controlpanel.api",
    # Analytics Platform Control Panel Kubernetes API proxy
    "controlpanel.kubeapi",
    # Analytics Platform Control Panel Frontend
    "controlpanel.frontend",
    # Health check
    "health_check",
    "health_check.db",
    "health_check.cache",
    "health_check.storage",
]

MIDDLEWARE = [
    "controlpanel.middleware.DisableClientSideCachingMiddleware",
    "controlpanel.middleware.LegacyAPIRedirectMiddleware",
    "django.middleware.security.SecurityMiddleware",
    "django.contrib.sessions.middleware.SessionMiddleware",
    "django.middleware.common.CommonMiddleware",
    "django.middleware.csrf.CsrfViewMiddleware",
    "django.contrib.auth.middleware.AuthenticationMiddleware",
    "django.contrib.messages.middleware.MessageMiddleware",
    "django.middleware.clickjacking.XFrameOptionsMiddleware",
    # Make current request available anywhere
    "crequest.middleware.CrequestMiddleware",
    # Check user's OIDC token is still valid
    "mozilla_django_oidc.middleware.SessionRefresh",
]

TEMPLATES = [
    {
        "BACKEND": "django.template.backends.jinja2.Jinja2",
        "DIRS": [
            # find local component templates
            join(DJANGO_ROOT, "frontend", "static", "components"),
        ],
        "APP_DIRS": True,
        "OPTIONS": {
            "environment": f"{PROJECT_NAME}.frontend.jinja2.environment",
        },
    },
    {
        "BACKEND": "django.template.backends.django.DjangoTemplates",
        "DIRS": [],
        "APP_DIRS": True,
        "OPTIONS": {
            "context_processors": [
                "django.template.context_processors.debug",
                "django.template.context_processors.request",
                "django.contrib.auth.context_processors.auth",
                "django.contrib.messages.context_processors.messages",
            ]
        },
    },
]


# -- Auth

# List of classes used when attempting to authenticate a user
AUTHENTICATION_BACKENDS = [
    # Needed for OIDC auth
    "controlpanel.oidc.OIDCSubAuthenticationBackend",
    # Needed for Basic Auth
    "django.contrib.auth.backends.ModelBackend",
    # Needed for object permissions
    'rules.permissions.ObjectPermissionBackend',
]

# List of validators used to check the strength of users' passwords
AUTH_PASSWORD_VALIDATORS = []

# Custom user model class
AUTH_USER_MODEL = "api.User"

# URL where requests are redirected for login
# This is set to the mozilla-django-oidc login view name
LOGIN_URL = "oidc_authentication_init"

# URL where requests are redirected after logging out (if not specified)
LOGOUT_REDIRECT_URL = "/"

# URL where requests are redirected after a failed login
LOGIN_REDIRECT_URL_FAILURE = "/"

# Length of time it takes for an OIDC ID token to expire (default 15m)
OIDC_RENEW_ID_TOKEN_EXPIRY_SECONDS = 15 * 60

# Gracefully handle state mismatch
OIDC_CALLBACK_CLASS = 'controlpanel.oidc.StateMismatchHandler'

# Hostname of the OIDC provider
OIDC_DOMAIN = os.environ.get("OIDC_DOMAIN")

# OIDC endpoints
OIDC_OP_AUTHORIZATION_ENDPOINT = os.environ.get("OIDC_OP_AUTHORIZATION_ENDPOINT")
OIDC_OP_JWKS_ENDPOINT = os.environ.get("OIDC_OP_JWKS_ENDPOINT")
OIDC_OP_TOKEN_ENDPOINT = os.environ.get("OIDC_OP_TOKEN_ENDPOINT")
OIDC_OP_USER_ENDPOINT = os.environ.get("OIDC_OP_USER_ENDPOINT")

# Function called to logout of OIDC provider
OIDC_OP_LOGOUT_URL_METHOD = "controlpanel.oidc.logout"

# OIDC client secret
OIDC_RP_CLIENT_ID = os.environ.get("OIDC_CLIENT_ID")
OIDC_RP_CLIENT_SECRET = os.environ.get("OIDC_CLIENT_SECRET")

# OIDC JWT signing algorithm
OIDC_RP_SIGN_ALGO = os.environ.get("OIDC_RP_SIGN_ALGO", "RS256")

OIDC_RP_SCOPES = "openid email profile offline-access"

# OIDC claims
OIDC_FIELD_EMAIL = "email"
OIDC_FIELD_NAME = "name"
OIDC_FIELD_USERNAME = "nickname"
OIDC_STORE_ID_TOKEN = True

# Auth0
AUTH0 = {
    "client_id": OIDC_RP_CLIENT_ID,
    "client_secret": OIDC_RP_CLIENT_SECRET,
    "domain": OIDC_DOMAIN,
    "authorization_extension_url": os.environ.get("OIDC_AUTH_EXTENSION_URL"),
    "logout_url": f"https://{OIDC_DOMAIN}/v2/logout",
}

OIDC_DRF_AUTH_BACKEND = "controlpanel.oidc.OIDCSubAuthenticationBackend"


# -- Security

SECRET_KEY = os.environ.get("SECRET_KEY", "change-me")

# A list of people who get code error notifications when DEBUG=False
ADMINS = []

# A list of people who get broken link notifications when
# BrokenLinkEmailsMiddleware is enabled
MANAGERS = []

# Whitelist values for the HTTP Host header, to prevent certain attacks
ALLOWED_HOSTS = [host for host in os.environ.get("ALLOWED_HOSTS", "").split() if host]

# Sets the X-XSS-Protection: 1; mode=block header
SECURE_BROWSER_XSS_FILTER = True

# Sets the X-Content-Type-Options: nosniff header
SECURE_CONTENT_TYPE_NOSNIFF = True

# Secure the CSRF cookie
CSRF_COOKIE_SECURE = True
CSRF_COOKIE_HTTPONLY = True

# Secure the session cookie
SESSION_COOKIE_HTTPONLY = True
SESSION_COOKIE_SECURE = True


# -- Running Django

# Path to WSGI application
WSGI_APPLICATION = f"{PROJECT_NAME}.wsgi.application"

# Path to root URL configuration
ROOT_URLCONF = f"{PROJECT_NAME}.urls"

# URL path where static files are served
STATIC_URL = "/static/"

# URL path where uploaded files are served
MEDIA_URL = ""


# -- Debug

# Activates debugging
DEBUG = is_truthy(os.environ.get("DEBUG", False))


# -- Database

DATABASES = {
    "default": {
        "ENGINE": "django.db.backends.postgresql",
        "NAME": os.environ.get("DB_NAME", PROJECT_NAME),
        "USER": os.environ.get("DB_USER", ""),
        "PASSWORD": os.environ.get("DB_PASSWORD", ""),
        "HOST": os.environ.get("DB_HOST", "127.0.0.1"),
        "PORT": os.environ.get("DB_PORT", "5432"),
    }
}

# Wrap each request in a transaction
ATOMIC_REQUESTS = True


# -- Internationalization

# Enable Django translation system
USE_I18N = False

# Enable localized formatting of numbers and dates
USE_L10N = False

# Language code - ignored unless USE_I18N is True
LANGUAGE_CODE = "en-gb"

# Make Django use timezone-aware datetimes internally
USE_TZ = True

# Time zone
TIME_ZONE = "UTC"


# -- Django REST Framework

REST_FRAMEWORK = {
    "DEFAULT_AUTHENTICATION_CLASSES": [
        # Token authentication
        "controlpanel.api.jwt_auth.JWTAuthentication",
        "mozilla_django_oidc.contrib.drf.OIDCAuthentication",
        # required for browsable API
        'rest_framework.authentication.BasicAuthentication',
        "rest_framework.authentication.SessionAuthentication",
    ],
    "DEFAULT_FILTER_BACKENDS": ["controlpanel.api.filters.SuperusersOnlyFilter"],
    "DEFAULT_PERMISSION_CLASSES": ["controlpanel.api.permissions.IsSuperuser"],
    "DEFAULT_PAGINATION_CLASS": "controlpanel.api.pagination.CustomPageNumberPagination",
    "PAGE_SIZE": 100,
}


# -- Logging

LOGGING = {
    "version": 1,
    "disable_existing_loggers": False,
    "formatters": {
        "default": {"format": "%(asctime)s %(name)s %(levelname)s %(message)s"}
    },
    "handlers": {
        "console": {
            "level": "DEBUG",
            "class": "logging.StreamHandler",
            "formatter": "default",
        }
    },
    "loggers": {
        "": {
            "handlers": ["console"],
            "level": os.environ.get("LOG_LEVEL", "DEBUG"),
        },
        "aioredis": {
            "handlers": ["console"],
            "level": "WARNING",
        },
        "asyncio": {
            "handlers": ["console"],
            "level": "WARNING",
        },
        "boto3": {
            "handlers": ["console"],
            "level": "WARNING",
        },
        "botocore": {
            "handlers": ["console"],
            "level": "WARNING",
        },
        "daphne": {
            "handlers": ["console"],
            "level": "WARNING",
        },
        "django": {
            "handlers": ["console"],
            "level": "WARNING",
        },
        "elasticsearch": {
            "handlers": ['console'],
            "level": "WARNING",
        },
        "github": {
            "handlers": ["console"],
            "level": "WARNING",
        },
        "gunicorn": {
            "handlers": ["console"],
            "level": "WARNING",
        },
        "kubernetes": {
            "handlers": ["console"],
            "level": "WARNING",
        },
        "mozilla_django_oidc": {
            "handlers": ["console"],
            "level": "WARNING",
        },
        "requests_oauthlib": {
            "handlers": ["console"],
            "level": "WARNING",
        },
        "rules": {
            "handlers": ["console"],
            "level": "WARNING",
        },
        "urllib3": {
            "handlers": ["console"],
            "level": "WARNING",
        },
        "uvicorn": {
            "handlers": ["console"],
            "level": "WARNING",
        },
    },
}


# -- Sentry error tracking

if os.environ.get("SENTRY_DSN"):
    import sentry_sdk
    from sentry_sdk.integrations.django import DjangoIntegration
    sentry_sdk.init(
        dsn=os.environ["SENTRY_DSN"],
        environment=os.environ.get("ENV", "dev"),
        integrations=[DjangoIntegration()],
    )
    if "shell" in sys.argv or "shell_plus" in sys.argv:
        sentry_sdk.init(
            # discard all events
            before_send=lambda event, hint: None,
        )


# -- Static files

STATICFILES_FINDERS = [
    "django.contrib.staticfiles.finders.FileSystemFinder",
    "django.contrib.staticfiles.finders.AppDirectoriesFinder",
]


# -- What's new

WHATS_NEW_URL = (
    "https://raw.githubusercontent.com/moj-analytical-services/"
    "platform_user_guidance/master/changelog/whats_new.md"
)


# -- Tool deployments

TOOLS = {
    "rstudio": {
        "domain": os.environ.get("RSTUDIO_AUTH_CLIENT_DOMAIN", OIDC_DOMAIN),
        "client_id": os.environ.get("RSTUDIO_AUTH_CLIENT_ID"),
        "client_secret": os.environ.get("RSTUDIO_AUTH_CLIENT_SECRET"),
    },
    "jupyter-lab": {
        "domain": os.environ.get("JUPYTER_LAB_AUTH_CLIENT_DOMAIN", OIDC_DOMAIN),
        "client_id": os.environ.get("JUPYTER_LAB_AUTH_CLIENT_ID"),
        "client_secret": os.environ.get("JUPYTER_LAB_AUTH_CLIENT_SECRET"),
    },
    "airflow-sqlite": {
        "domain": os.environ.get("AIRFLOW_AUTH_CLIENT_DOMAIN", OIDC_DOMAIN),
        "client_id": os.environ.get("AIRFLOW_AUTH_CLIENT_ID"),
        "client_secret": os.environ.get("AIRFLOW_AUTH_CLIENT_SECRET"),
    },
}

# Helm repo where tool charts are hosted
HELM_REPO = os.environ.get('HELM_REPO', 'mojanalytics')

# domain where tools are deployed
TOOLS_DOMAIN = os.environ.get('TOOLS_DOMAIN')

# hostname of NFS server for user homes
NFS_HOSTNAME = os.environ.get("NFS_HOSTNAME")


# -- Redis
REDIS_HOST = os.environ.get('REDIS_HOST', 'localhost')
REDIS_PASSWORD = os.environ.get('REDIS_PASSWORD')
REDIS_PORT = os.environ.get('REDIS_PORT', '6379')

# -- Async

ASGI_APPLICATION = f"{PROJECT_NAME}.routing.application"

CHANNEL_LAYERS = {
    'default': {
        'BACKEND': 'channels_redis.core.RedisChannelLayer',
        'CONFIG': {
            'hosts': [{'address': (REDIS_HOST, REDIS_PORT)}],
        },
    },
}
if REDIS_PASSWORD:
    CHANNEL_LAYERS['default']['CONFIG']['hosts'][0]['password'] = REDIS_PASSWORD

# -- Cache
if REDIS_HOST and REDIS_PORT and REDIS_PASSWORD:
    CACHES = {
        "default": {
            "BACKEND": "django_redis.cache.RedisCache",
            "LOCATION": f"redis://{REDIS_HOST}:{REDIS_PORT}/1",
            "OPTIONS": {
                "CLIENT_CLASS": "django_redis.client.DefaultClient",
                "PASSWORD": f"{REDIS_PASSWORD}"
            }
        }
    }
else:
    CACHES = {
        'default': {
            'BACKEND': 'django.core.cache.backends.locmem.LocMemCache',
            'LOCATION': 'control-panel',
        }
    }


# -- Github

# Allowed Github organizations
GITHUB_ORGS = list(filter(
    None,
    set(os.environ.get("GITHUB_ORGS", "").split(",") + [
        # 'ministryofjustice',
        'moj-analytical-services',
    ]),
))


# -- Elasticsearch

ELASTICSEARCH = {
    'hosts': [
        {
            'host': os.environ.get('ELASTICSEARCH_HOST'),
            'port': int(os.environ.get('ELASTICSEARCH_PORT', 9243)),
            'use_ssl': True,
            'http_auth': (
                os.environ.get('ELASTICSEARCH_USERNAME'),
                os.environ.get('ELASTICSEARCH_PASSWORD')
            ),
        },
    ],
    'indices': {
        's3-logs': os.environ.get(
            'ELASTICSEARCH_INDEX_S3LOGS',
            's3logs-*',
        ),
        'app-logs': os.environ.get(
            'ELASTICSEARCH_INDEX_APPLOGS',
            f'logstash-apps-{ENV}-*',
        ),
    },
}

KIBANA_BASE_URL = os.environ.get(
    'KIBANA_BASE_URL',
    f'https://kibana.services.{ENV}.mojanalytics.xyz/app/kibana',
)


# -- AWS
AWS_COMPUTE_ACCOUNT_ID = os.environ.get("AWS_COMPUTE_ACCOUNT_ID")
AWS_DATA_ACCOUNT_ID = os.environ.get("AWS_DATA_ACCOUNT_ID")
K8S_WORKER_ROLE_NAME = os.environ.get('K8S_WORKER_ROLE_NAME')

BUCKET_REGION = os.environ.get('BUCKET_REGION', 'eu-west-1')

# Auth0 integrated SAML provider, referenced in user policies to allow login via
# SAML federation
SAML_PROVIDER = os.environ.get('SAML_PROVIDER')

# Name of S3 bucket where logs are stored
LOGS_BUCKET_NAME = os.environ.get('LOGS_BUCKET_NAME', 'moj-analytics-s3-logs')


# -- Airflow
AIRFLOW_SECRET_KEY = os.environ.get('AIRFLOW_SECRET_KEY')
AIRFLOW_FERNET_KEY = os.environ.get('AIRFLOW_FERNET_KEY')


<<<<<<< HEAD
# -- Google Analytics
if ENV == 'alpha':
    GOOGLE_ANALYTICS_ID = os.environ.get('GOOGLE_ANALYTICS_ID', 'UA-151666116-2')
elif ENV == 'prod':
    GOOGLE_ANALYTICS_ID = os.environ.get('GOOGLE_ANALYTICS_ID', 'UA-151666116-3')
else:
    GOOGLE_ANALYTICS_ID = os.environ.get('GOOGLE_ANALYTICS_ID', 'UA-151666116-4')
=======
# -- User Guidance
USER_GUIDANCE_BASE_URL = os.environ.get(
    'USER_GUIDANCE_BASE_URL',
    'https://user-guidance.services.alpha.mojanalytics.xyz'
)


# -- Slack
SLACK = {
    "api_token": os.environ.get('SLACK_API_TOKEN'),
    "channel": os.environ.get('SLACK_CHANNEL', "#analytical-platform"),
}
>>>>>>> d27bfcaa
<|MERGE_RESOLUTION|>--- conflicted
+++ resolved
@@ -557,7 +557,6 @@
 AIRFLOW_FERNET_KEY = os.environ.get('AIRFLOW_FERNET_KEY')
 
 
-<<<<<<< HEAD
 # -- Google Analytics
 if ENV == 'alpha':
     GOOGLE_ANALYTICS_ID = os.environ.get('GOOGLE_ANALYTICS_ID', 'UA-151666116-2')
@@ -565,7 +564,8 @@
     GOOGLE_ANALYTICS_ID = os.environ.get('GOOGLE_ANALYTICS_ID', 'UA-151666116-3')
 else:
     GOOGLE_ANALYTICS_ID = os.environ.get('GOOGLE_ANALYTICS_ID', 'UA-151666116-4')
-=======
+
+
 # -- User Guidance
 USER_GUIDANCE_BASE_URL = os.environ.get(
     'USER_GUIDANCE_BASE_URL',
@@ -577,5 +577,4 @@
 SLACK = {
     "api_token": os.environ.get('SLACK_API_TOKEN'),
     "channel": os.environ.get('SLACK_CHANNEL', "#analytical-platform"),
-}
->>>>>>> d27bfcaa
+}