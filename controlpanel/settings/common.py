# Standard library
import os
import sys
from os.path import abspath, dirname, join

# Third-party
import structlog

# Name of the deployment environment (dev/alpha)
ENV = os.environ.get("ENV", "dev")

# -- Paths

# Name of the project
PROJECT_NAME = "controlpanel"

# Absolute path of project Django directory
DJANGO_ROOT = dirname(dirname(abspath(__file__)))

# Absolute path of project directory
PROJECT_ROOT = dirname(DJANGO_ROOT)

# Directory to collect static files into
STATIC_ROOT = join(PROJECT_ROOT, "run", "static")

# Directory for user uploaded files
MEDIA_ROOT = join(PROJECT_ROOT, "run", "media")

# Django looks in these locations for additional static assets to collect
STATICFILES_DIRS = [
    join(PROJECT_ROOT, "static"),
]


# -- Application

INSTALLED_APPS = [
    "daphne",
    # Django channels for asynchronous support
    "channels",
    # Django Admin
    "django.contrib.admin",
    # Django auth system
    "django.contrib.auth",
    # OIDC client
    "mozilla_django_oidc",
    # Django models
    "django.contrib.contenttypes",
    # Django sessions
    "django.contrib.sessions",
    # Django flash messages
    "django.contrib.messages",
    # Django postgres form and model
    "django.contrib.postgres",
    # Django collect static files into a single location
    "django.contrib.staticfiles",
    # Make current request available anywhere
    "crequest",
    # Provides shell_plus, runserver_plus, etc
    "django_extensions",
    # Provides filter backend for use with Django REST Framework
    "django_filters",
    # Provides redis cache
    "django_redis",
    # Django REST Framework
    "rest_framework",
    # Django Rules object permissions
    "rules",
    # Logs changes to models
    "simple_history",
    # Analytics Platform Control Panel API
    "controlpanel.api",
    # Analytics Platform Control Panel Kubernetes API proxy
    "controlpanel.kubeapi",
    # Analytics Platform Control Panel Frontend
    "controlpanel.frontend",
    # Analytics Platform Control Panel CLI tools"
    "controlpanel.cli",
    # Health check
    "django_prometheus",
]

MIDDLEWARE = [
    "django_prometheus.middleware.PrometheusBeforeMiddleware",
    "controlpanel.middleware.DisableClientSideCachingMiddleware",
    "controlpanel.middleware.LegacyAPIRedirectMiddleware",
    "django.middleware.security.SecurityMiddleware",
    "django.contrib.sessions.middleware.SessionMiddleware",
    "django.middleware.common.CommonMiddleware",
    "django.middleware.csrf.CsrfViewMiddleware",
    "django.contrib.auth.middleware.AuthenticationMiddleware",
    "django.contrib.messages.middleware.MessageMiddleware",
    "django.middleware.clickjacking.XFrameOptionsMiddleware",
    # Make current request available anywhere
    "crequest.middleware.CrequestMiddleware",
    # Check user's OIDC token is still valid
    "mozilla_django_oidc.middleware.SessionRefresh",
    # Structured logging
    "django_structlog.middlewares.RequestMiddleware",
    "django_prometheus.middleware.PrometheusAfterMiddleware",
    # Track which user made changes to models utilising django-simple-history
    "simple_history.middleware.HistoryRequestMiddleware",
]

TEMPLATES = [
    {
        "BACKEND": "django.template.backends.jinja2.Jinja2",
        "DIRS": [
            # find local component templates
            join(DJANGO_ROOT, "frontend", "static", "components"),
        ],
        "APP_DIRS": True,
        "OPTIONS": {
            "environment": f"{PROJECT_NAME}.frontend.jinja2.environment",
        },
    },
    {
        "BACKEND": "django.template.backends.django.DjangoTemplates",
        "DIRS": [],
        "APP_DIRS": True,
        "OPTIONS": {
            "context_processors": [
                "django.template.context_processors.debug",
                "django.template.context_processors.request",
                "django.contrib.auth.context_processors.auth",
                "django.contrib.messages.context_processors.messages",
            ]
        },
    },
]


# -- Auth

# List of classes used when attempting to authenticate a user
AUTHENTICATION_BACKENDS = [
    # Needed for OIDC auth
    "controlpanel.oidc.OIDCSubAuthenticationBackend",
    # Needed for Basic Auth
    "django.contrib.auth.backends.ModelBackend",
    # Needed for object permissions
    "rules.permissions.ObjectPermissionBackend",
]

# List of validators used to check the strength of users' passwords
AUTH_PASSWORD_VALIDATORS = []

# Custom user model class
AUTH_USER_MODEL = "api.User"

# URL where requests are redirected for login
# This is set to the mozilla-django-oidc login view name
LOGIN_URL = "oidc_authentication_init"

# URL where requests are redirected after logging out (if not specified)
LOGOUT_REDIRECT_URL = "/"

# URL where requests are redirected after a failed login
LOGIN_REDIRECT_URL_FAILURE = "/login-fail/"

# Length of time it takes for an OIDC ID token to expire (default 1 hour)
OIDC_RENEW_ID_TOKEN_EXPIRY_SECONDS = 60 * 60

# Gracefully handle state mismatch
OIDC_CALLBACK_CLASS = "controlpanel.oidc.StateMismatchHandler"

# Hostname of the OIDC provider
OIDC_DOMAIN = os.environ.get("OIDC_DOMAIN")

# OIDC endpoints
OIDC_OP_AUTHORIZATION_ENDPOINT = os.environ.get("OIDC_OP_AUTHORIZATION_ENDPOINT")
OIDC_OP_JWKS_ENDPOINT = os.environ.get("OIDC_OP_JWKS_ENDPOINT")
OIDC_OP_TOKEN_ENDPOINT = os.environ.get("OIDC_OP_TOKEN_ENDPOINT")
OIDC_OP_USER_ENDPOINT = os.environ.get("OIDC_OP_USER_ENDPOINT")

# Function called to logout of OIDC provider
OIDC_OP_LOGOUT_URL_METHOD = "controlpanel.oidc.logout"

# OIDC client secret
OIDC_RP_CLIENT_ID = os.environ.get("OIDC_CLIENT_ID")
OIDC_RP_CLIENT_SECRET = os.environ.get("OIDC_CLIENT_SECRET")

# OIDC JWT signing algorithm
OIDC_RP_SIGN_ALGO = os.environ.get("OIDC_RP_SIGN_ALGO", "RS256")

# Commented out the offline_access for refresh_token for now as we haven't
# implemented the refresh_token flow yet.
# OIDC_RP_SCOPES = "openid email profile offline_access"
OIDC_RP_SCOPES = "openid email profile"


# OIDC claims
OIDC_FIELD_EMAIL = "email"
OIDC_FIELD_NAME = "name"
OIDC_FIELD_USERNAME = "nickname"
OIDC_STORE_ID_TOKEN = True

# Auth0
AUTH0 = {
    "client_id": OIDC_RP_CLIENT_ID,
    "client_secret": OIDC_RP_CLIENT_SECRET,
    "domain": OIDC_DOMAIN,
    "authorization_extension_url": os.environ.get("OIDC_AUTH_EXTENSION_URL"),
    "logout_url": f"https://{OIDC_DOMAIN}/v2/logout",
    "authorization_extension_audience": "urn:auth0-authz-api",
}

OIDC_DRF_AUTH_BACKEND = "controlpanel.oidc.OIDCSubAuthenticationBackend"

# The audience for Control Panel RESTful APIs
OIDC_CPANEL_API_AUDIENCE = os.environ.get("OIDC_CPANEL_API_AUDIENCE")

# -- Security

SECRET_KEY = os.environ.get("SECRET_KEY", "change-me")

# A list of people who get code error notifications when DEBUG=False
ADMINS = []

# A list of people who get broken link notifications when
# BrokenLinkEmailsMiddleware is enabled
MANAGERS = []

# Whitelist values for the HTTP Host header, to prevent certain attacks
ALLOWED_HOSTS = [host for host in os.environ.get("ALLOWED_HOSTS", "").split() if host]

# Sets the X-XSS-Protection: 1; mode=block header
SECURE_BROWSER_XSS_FILTER = True

# Sets the X-Content-Type-Options: nosniff header
SECURE_CONTENT_TYPE_NOSNIFF = True

# Secure the CSRF cookie
CSRF_COOKIE_SECURE = True
CSRF_COOKIE_HTTPONLY = True

# Secure the session cookie
SESSION_COOKIE_HTTPONLY = True
SESSION_COOKIE_SECURE = True


# -- Running Django

# Path to WSGI application
WSGI_APPLICATION = f"{PROJECT_NAME}.wsgi.application"

# Path to root URL configuration
ROOT_URLCONF = f"{PROJECT_NAME}.urls"

# URL path where static files are served
STATIC_URL = "/static/"

# URL path where uploaded files are served
MEDIA_URL = ""


# -- Debug

# Activates debugging
DEBUG = str(os.environ.get("DEBUG", False)).lower() == "true"

# -- Database
DB_HOST = os.environ.get("DB_HOST", "127.0.0.1")
ENABLE_DB_SSL = (
    str(
        os.environ.get("ENABLE_DB_SSL", DB_HOST not in ["127.0.0.1", "localhost"])
    ).lower()
    == "true"
)
DATABASES = {
    "default": {
        "ENGINE": "django_prometheus.db.backends.postgresql",
        "NAME": os.environ.get("DB_NAME", PROJECT_NAME),
        "USER": os.environ.get("DB_USER", ""),
        "PASSWORD": os.environ.get("DB_PASSWORD", ""),
        "HOST": DB_HOST,
        "PORT": os.environ.get("DB_PORT", "5432"),
    }
}

if ENABLE_DB_SSL:
    DATABASES["default"]["OPTIONS"] = {"sslmode": "require"}

# Wrap each request in a transaction
ATOMIC_REQUESTS = True


# -- Internationalization

# Enable Django translation system
USE_I18N = False

# Enable localized formatting of numbers and dates
USE_L10N = False

# Language code - ignored unless USE_I18N is True
LANGUAGE_CODE = "en-gb"

# Make Django use timezone-aware datetimes internally
USE_TZ = True

# Time zone
TIME_ZONE = "UTC"


# -- Django REST Framework

# questions: the list of authentication methods, as long as one of them is met, it will be passed.
REST_FRAMEWORK = {
    "DEFAULT_AUTHENTICATION_CLASSES": [
        # Token authentication
        # need to check why a user can be created automatically during a process of authentication flow for our cases
        "controlpanel.api.jwt_auth.JWTAuthentication",
        # save question as above
        "mozilla_django_oidc.contrib.drf.OIDCAuthentication",
        # REMOVE basic auth from the authentication methods
        # 'rest_framework.authentication.BasicAuthentication',
        # Require browsable api and also allow frontend to call api via session
        "rest_framework.authentication.SessionAuthentication",
    ],
    "DEFAULT_FILTER_BACKENDS": ["controlpanel.api.filters.SuperusersOnlyFilter"],
    "DEFAULT_PERMISSION_CLASSES": ["controlpanel.api.permissions.IsSuperuser"],
    "DEFAULT_PAGINATION_CLASS": "controlpanel.api.pagination.CustomPageNumberPagination",  # noqa: E501
    "PAGE_SIZE": 100,
}


# -- Sentry error tracking

if os.environ.get("SENTRY_DSN"):
    SENTRY_ENVIRONMENT = ENV
    KUBERNETES_ENV = "EKS"
    if ENV == "alpha":
        SENTRY_ENVIRONMENT = "prod"
    # Third-party
    import sentry_sdk
    from sentry_sdk import set_tag
    from sentry_sdk.integrations.django import DjangoIntegration
    from sentry_sdk.integrations.redis import RedisIntegration

    sentry_sdk.init(
        dsn=os.environ["SENTRY_DSN"],
        environment=SENTRY_ENVIRONMENT,
        integrations=[DjangoIntegration(), RedisIntegration()],
        traces_sample_rate=0.0,
        send_default_pii=True,
    )
    set_tag("Kubernetes Env", KUBERNETES_ENV)
    if "runworker" in sys.argv:
        set_tag("RunningIn", "Worker")
    elif "shell" in sys.argv:
        set_tag("RunningIn", "Shell")


# -- Static files

STATICFILES_FINDERS = [
    "django.contrib.staticfiles.finders.FileSystemFinder",
    "django.contrib.staticfiles.finders.AppDirectoriesFinder",
]


# -- Redis
REDIS_HOST = os.environ.get("REDIS_HOST", "localhost")
REDIS_PASSWORD = os.environ.get("REDIS_PASSWORD", "")
REDIS_PORT = "6379"
REDIS_SCHEME = os.environ.get("REDIS_SCHEME", "redis")
if REDIS_SCHEME not in ["redis", "rediss"]:
    raise ValueError(
        f"Invalid value for 'REDIS_SCHEME' environment variable. Must be 'redis' or 'rediss' (to use SSL/TLS). It was '{REDIS_SCHEME}' which is invalid."  # noqa: E501
    )

REDIS_URI = f"{REDIS_SCHEME}://:{REDIS_PASSWORD}@{REDIS_HOST}:{REDIS_PORT}/1"

# -- Prometheus

PROMETHEUS_EXPORT_MIGRATIONS = False

# -- Async

ASGI_APPLICATION = f"{PROJECT_NAME}.routing.application"

# See: https://pypi.org/project/channels-redis/
# https://github.com/django/channels_redis/issues/332
CHANNEL_LAYERS = {
    "default": {
        "BACKEND": "channels_redis.pubsub.RedisPubSubChannelLayer",
        "CONFIG": {
            "hosts": [
                {
                    "address": REDIS_URI,
                    "timeout": 30,
                }
            ],
        },
    },
}

# -- Cache
if REDIS_HOST and REDIS_PORT and REDIS_PASSWORD:
    CACHES = {
        "default": {
            "BACKEND": "django_redis.cache.RedisCache",
            "LOCATION": REDIS_URI,
            "OPTIONS": {
                "CLIENT_CLASS": "django_redis.client.DefaultClient",
                "PASSWORD": f"{REDIS_PASSWORD}",
            },
        }
    }
else:
    CACHES = {
        "default": {
            "BACKEND": "django.core.cache.backends.locmem.LocMemCache",
            "LOCATION": "control-panel",
        }
    }


# -- Github
GITHUB_BASE_URL = "https://api.github.com"

# Allowed Github organizations
GITHUB_ORGS = list(
    filter(
        None,
        set(
            os.environ.get("GITHUB_ORGS", "").split(",")
            + [
                'ministryofjustice',
                "moj-analytical-services",
            ]
        ),
    )
)


# -- Elasticsearch

ELASTICSEARCH = {
    "hosts": [
        {
            "host": os.environ.get("ELASTICSEARCH_HOST"),
            "port": int(os.environ.get("ELASTICSEARCH_PORT", 9243)),
            "use_ssl": True,
            "http_auth": (
                os.environ.get("ELASTICSEARCH_USERNAME"),
                os.environ.get("ELASTICSEARCH_PASSWORD"),
            ),
        },
    ],
    "indices": {
        "s3-logs": os.environ.get(
            "ELASTICSEARCH_INDEX_S3LOGS",
            "s3logs-*",
        ),
        "app-logs": os.environ.get(
            "ELASTICSEARCH_INDEX_APPLOGS",
            f"{ENV}-node-*",
        ),
    },
}


# -- AWS
AWS_DATA_ACCOUNT_ID = os.environ.get("AWS_DATA_ACCOUNT_ID")

# The EKS OIDC provider, referenced in user policies to allow service accounts
# to grant AWS permissions.
OIDC_EKS_PROVIDER = os.environ.get("OIDC_EKS_PROVIDER")


# -- Slack
SLACK = {"api_token": os.environ.get("SLACK_API_TOKEN")}


# -- Structured logging
LOGGING = {
    "version": 1,
    "disable_existing_loggers": False,
    "formatters": {
        "json_formatter": {
            "()": structlog.stdlib.ProcessorFormatter,
            "processor": structlog.processors.JSONRenderer(),
        },
        "plain_console": {
            "()": structlog.stdlib.ProcessorFormatter,
            "processor": structlog.dev.ConsoleRenderer(),
        },
        "key_value": {
            "()": structlog.stdlib.ProcessorFormatter,
            "processor": structlog.processors.KeyValueRenderer(
                key_order=["timestamp", "level", "event", "logger"]
            ),
        },
    },
    "handlers": {
        "console": {
            "class": "logging.StreamHandler",
            "formatter": "json_formatter",
        },
    },
    "loggers": {
        "django_structlog": {
            "handlers": [
                "console",
            ],
            "level": "INFO",
        },
        # Make sure to replace the following logger's name for yours
        "controlpanel": {
            "handlers": [
                "console",
            ],
            "level": "WARNING",
        },
    },
}

structlog.configure(
    processors=[
        structlog.stdlib.filter_by_level,
        structlog.processors.TimeStamper(fmt="iso"),
        structlog.stdlib.add_logger_name,
        structlog.stdlib.add_log_level,
        structlog.stdlib.PositionalArgumentsFormatter(),
        structlog.processors.StackInfoRenderer(),
        structlog.processors.format_exc_info,
        structlog.processors.UnicodeDecoder(),
        structlog.stdlib.ProcessorFormatter.wrap_for_formatter,
    ],
    context_class=structlog.threadlocal.wrap_dict(dict),
    logger_factory=structlog.stdlib.LoggerFactory(),
    wrapper_class=structlog.stdlib.BoundLogger,
    cache_logger_on_first_use=True,
)

# volume name for the EFS directory for user homes
EFS_VOLUME = os.environ.get("EFS_VOLUME")
MAX_RELEASE_NAME_LEN = 53


<<<<<<< HEAD
CELERY_BROKER_URL = "sqs://"
CELERY_CREATE_MISSING_QUEUES = False
CELERY_BROKER_TRANSPORT_OPTIONS = {
    "region": "eu-west-1",
    "queue_name_prefix": "django-",
    "predefined_queues": {
        "django-celery": {
            "url": "https://sqs.eu-west-1.amazonaws.com/525294151996/django-celery"
        },
        "mjc-test-1": {
            "url": "https://sqs.eu-west-1.amazonaws.com/525294151996/mjc-test-1"
        }
    }
}
=======
# Configure for celery for message queues
DEFAULT_QUEUE = "iam_queue"
BROKER_URL = 'sqs://'
DEFAULT_BACKOFF_POLICY = {1: 10, 2: 20, 3: 40, 4: 80, 5: 320, 6: 640}
PRE_DEFINED_QUEUES = ['auth_queue', 's3_queue', 'iam_queue']
CELERY_DEFAULT_QUEUE = DEFAULT_QUEUE
SQS_REGION = os.environ.get("SQS_REGION", "eu-west-2")

BROKER_TRANSPORT_OPTIONS = {
    "polling_interval": 10,
    "region": SQS_REGION,
    "wait_time_seconds": 20,
    "predefined_queues": {}
}

for queue in PRE_DEFINED_QUEUES:
    BROKER_TRANSPORT_OPTIONS['predefined_queues'][queue] = {
        'url': f'https://sqs.eu-west-2.amazonaws.com/525294151996/{queue}',
        'backoff_policy': DEFAULT_BACKOFF_POLICY,
    }
>>>>>>> ff54cb44
<|MERGE_RESOLUTION|>--- conflicted
+++ resolved
@@ -540,22 +540,6 @@
 MAX_RELEASE_NAME_LEN = 53
 
 
-<<<<<<< HEAD
-CELERY_BROKER_URL = "sqs://"
-CELERY_CREATE_MISSING_QUEUES = False
-CELERY_BROKER_TRANSPORT_OPTIONS = {
-    "region": "eu-west-1",
-    "queue_name_prefix": "django-",
-    "predefined_queues": {
-        "django-celery": {
-            "url": "https://sqs.eu-west-1.amazonaws.com/525294151996/django-celery"
-        },
-        "mjc-test-1": {
-            "url": "https://sqs.eu-west-1.amazonaws.com/525294151996/mjc-test-1"
-        }
-    }
-}
-=======
 # Configure for celery for message queues
 DEFAULT_QUEUE = "iam_queue"
 BROKER_URL = 'sqs://'
@@ -575,5 +559,4 @@
     BROKER_TRANSPORT_OPTIONS['predefined_queues'][queue] = {
         'url': f'https://sqs.eu-west-2.amazonaws.com/525294151996/{queue}',
         'backoff_policy': DEFAULT_BACKOFF_POLICY,
-    }
->>>>>>> ff54cb44
+    }