--- conflicted
+++ resolved
@@ -12,15 +12,10 @@
 # First-party/Local
 from controlpanel.api.models import (
     App,
-<<<<<<< HEAD
     DashboardDomain,
     Feedback,
     IPAllowlist,
-=======
-    Feedback,
-    IPAllowlist,
     JusticeDomain,
->>>>>>> 6f8c7a1a
     S3Bucket,
     ToolDeployment,
     User,
@@ -194,8 +189,5 @@
 admin.site.register(IPAllowlist, IPAllowlistAdmin)
 admin.site.register(Feedback, FeedbackAdmin)
 admin.site.register(ToolDeployment, ToolDeploymentAdmin)
-<<<<<<< HEAD
 admin.site.register(DashboardDomain, DashboardDomainAdmin)
-=======
-admin.site.register(JusticeDomain, JusticeDomainAdmin)
->>>>>>> 6f8c7a1a
+admin.site.register(JusticeDomain, JusticeDomainAdmin)