--- conflicted
+++ resolved
@@ -7,28 +7,11 @@
 from controlpanel.api.views.models import (
     AppS3BucketViewSet,
     AppViewSet,
-    ParameterViewSet,
     S3BucketViewSet,
-<<<<<<< HEAD
-    UserAppViewSet
-)
-from controlpanel.api.views.tools import (
-    ToolViewSet,
-)
-from controlpanel.api.views.health_check import (
-    health_check,
-)
-from controlpanel.api.views.tool_deployments import (
-    ToolDeploymentAPIView
-)
-from controlpanel.api.views.apps import (
-    AppByNameViewSet
-)
-=======
     UserAppViewSet,
     UserS3BucketViewSet,
     UserViewSet,
 )
 from controlpanel.api.views.tool_deployments import ToolDeploymentAPIView
 from controlpanel.api.views.tools import ToolViewSet
->>>>>>> ce8c51e0
+from controlpanel.api.views.apps import AppByNameViewSet