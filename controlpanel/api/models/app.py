--- conflicted
+++ resolved
@@ -65,24 +65,11 @@
         return elasticsearch.app_logs(self, num_hours=num_hours)
 
     def get_group_id(self, env_name):
-<<<<<<< HEAD
         return self.get_auth_client(env_name).get("group_id")
 
     def customers(self, env_name=None):
         return (
             auth0.ExtendedAuth0().groups.get_group_members(group_id=self.get_group_id(env_name)) or []
-=======
-        return auth0.ExtendedAuth0().groups.get_group_id(
-            self.auth0_client_name(env_name)
-        )
-
-    def customers(self, env_name=None):
-        return (
-            auth0.ExtendedAuth0().groups.get_group_members(
-                group_name=self.auth0_client_name(env_name)
-            )
-            or []
->>>>>>> a8b35b5c
         )
 
     def customer_paginated(self, page, group_id, per_page=25):
@@ -94,7 +81,6 @@
         )
 
     def auth0_connections(self, env_name):
-<<<<<<< HEAD
         client_ids = [self.get_auth_client(env_name).get("client_id")]
         connections = auth0.ExtendedAuth0().get_client_enabled_connections(client_ids)
         return connections.get(env_name) or []
@@ -137,11 +123,6 @@
                         "error_msg": error.__str__()
                     }
         return status
-=======
-        return auth0.ExtendedAuth0().get_client_enabled_connections(
-            self.auth0_client_name(env_name)
-        )
->>>>>>> a8b35b5c
 
     @property
     def app_allowed_ip_ranges(self):
@@ -267,7 +248,7 @@
         return (self.app_conf or {}).get(
             self.KEY_WORD_FOR_AUTH_SETTINGS, {}).get(env_name, {})
 
-    def save_auth_settings(self, env_name, client, group):
+    def save_auth_settings(self, env_name, client=None, group=None):
         auth_client_info = {}
         if client:
             auth_client_info.update(dict(client_id=client.get("client_id")))
