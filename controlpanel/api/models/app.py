# Third-party
import uuid
from django.conf import settings
from django.db import models
from django.dispatch import receiver
from django_extensions.db.fields import AutoSlugField
from django_extensions.db.models import TimeStampedModel

# First-party/Local
from controlpanel.api import auth0, cluster, elasticsearch
from controlpanel.api.models import IPAllowlist
from controlpanel.utils import github_repository_name, s3_slugify, webapp_release_name


class App(TimeStampedModel):
    name = models.CharField(max_length=100, blank=False)
    description = models.TextField(blank=True)
    slug = AutoSlugField(populate_from="_repo_name", slugify_function=s3_slugify)
    repo_url = models.URLField(max_length=512, blank=False, unique=True)
    created_by = models.ForeignKey("User", on_delete=models.SET_NULL, null=True)
<<<<<<< HEAD
    res_id = models.UUIDField(unique=True, default=uuid.uuid4, editable=False)
=======
    ip_allowlists = models.ManyToManyField(IPAllowlist, related_name="apps", related_query_name="app", blank=True)
>>>>>>> 957b8733

    class Meta:
        db_table = "control_panel_api_app"
        ordering = ("name",)

    def __repr__(self):
        return f"<App: {self.slug}>"

    @property
    def admins(self):
        return [ua.user for ua in self.userapps.filter(is_admin=True)]

    @property
    def iam_role_name(self):
        return cluster.App(self).iam_role_name

    @property
    def _repo_name(self):
        return github_repository_name(self.repo_url)

    @property
    def release_name(self):
        return webapp_release_name(self._repo_name)

    def get_logs(self, num_hours=None):
        return elasticsearch.app_logs(self, num_hours=num_hours)

    def get_group_id(self):
        return auth0.ExtendedAuth0().groups.get_group_id(self.slug)

    def customer_paginated(self, page, group_id, per_page=25):
        return (
            auth0.ExtendedAuth0().groups.get_group_members_paginated(
                group_id,
                page=page,
                per_page=per_page
            ) or []
        )

    @property
    def customers(self):
        return (
            auth0.ExtendedAuth0().groups.get_group_members(group_name=self.slug) or []
        )

    @property
    def auth0_connections(self):
        return  auth0.ExtendedAuth0().get_client_enabled_connections(self.slug)

    @property
    def app_aws_secret_auth_name(self):
        return f"{settings.ENV}/apps/{self.slug}/auth"

    @property
    def app_aws_secret_auth(self):
        return {
            "name": self.app_aws_secret_auth_name
        }

    @property
    def app_aws_secret_param_name(self):
        return f"{settings.ENV}/apps/{self.slug}/parameters"

    @property
<<<<<<< HEAD
    def app_aws_secret_param(self):
        return {
            "name": self.app_aws_secret_param_name
        }

    # def get_secret_key(self, name):
    #     if name == "parameters":
    #         return self.app_aws_secret_param_name
    #     return self.app_aws_secret_auth_name
=======
    def app_allowed_ip_ranges(self):
        allowed_ip_ranges = self.ip_allowlists.values_list("allowed_ip_ranges", flat=True).order_by("pk")
        return ", ".join(list(allowed_ip_ranges))

    def get_secret_key(self, name):
        if name == "parameters":
            return self.app_aws_secret_param
        return self.app_aws_secret_name
>>>>>>> 957b8733

    def construct_secret_data(self, client):
        """ The assumption is per app per callback url"""
        return {
            "client_id": client["client_id"],
            "client_secret": client["client_secret"],
            "callbacks": client["callbacks"][0] if len(client["callbacks"])>=1 else ""
        }

    def add_customers(self, emails):
        emails = list(filter(None, emails))
        if emails:
            try:
                auth0.ExtendedAuth0().add_group_members_by_emails(
                    group_name=self.slug,
                    emails=emails,
                    user_options={"connection": "email"},
                )
            except auth0.Auth0Error as e:
                raise AddCustomerError from e

    def delete_customers(self, user_ids):
        try:
            auth0.ExtendedAuth0().groups.delete_group_members(
                group_name=self.slug,
                user_ids=user_ids,
            )
        except auth0.Auth0Error as e:
            raise DeleteCustomerError from e

    @property
    def status(self):
        return "Deployed"

    def save(self, *args, **kwargs):
        is_create = not self.pk

        super().save(*args, **kwargs)

        if is_create:
            cluster.App(self).create_iam_role()
            cluster.App(self).create_or_update_secret({"allowed_ip_ranges": self.app_allowed_ip_ranges})

        return self

    def delete(self, *args, **kwargs):
        cluster.App(self).delete()
        auth0.ExtendedAuth0().clear_up_app(app_name=self.slug, group_name=self.slug)

        super().delete(*args, **kwargs)


@receiver(models.signals.m2m_changed, sender=App.ip_allowlists.through)
def app_ip_allowlists_changed(sender, instance, action, **kwargs):
    """
    Trigger an update of an App's entry in AWS Secrets Manager whenever its list of
    allowed IP ranges changes (via IPAllowlists in the App's ip_allowlists attribute).
    """

    if isinstance(instance, App) and action in ["post_add", "post_remove"]:
        cluster.App(instance).create_or_update_secret({"allowed_ip_ranges": instance.app_allowed_ip_ranges})


class AddCustomerError(Exception):
    pass


class DeleteCustomerError(Exception):
    pass


App.AddCustomerError = AddCustomerError
App.DeleteCustomerError = DeleteCustomerError<|MERGE_RESOLUTION|>--- conflicted
+++ resolved
@@ -18,11 +18,8 @@
     slug = AutoSlugField(populate_from="_repo_name", slugify_function=s3_slugify)
     repo_url = models.URLField(max_length=512, blank=False, unique=True)
     created_by = models.ForeignKey("User", on_delete=models.SET_NULL, null=True)
-<<<<<<< HEAD
+    ip_allowlists = models.ManyToManyField(IPAllowlist, related_name="apps", related_query_name="app", blank=True)
     res_id = models.UUIDField(unique=True, default=uuid.uuid4, editable=False)
-=======
-    ip_allowlists = models.ManyToManyField(IPAllowlist, related_name="apps", related_query_name="app", blank=True)
->>>>>>> 957b8733
 
     class Meta:
         db_table = "control_panel_api_app"
@@ -87,26 +84,15 @@
         return f"{settings.ENV}/apps/{self.slug}/parameters"
 
     @property
-<<<<<<< HEAD
     def app_aws_secret_param(self):
         return {
             "name": self.app_aws_secret_param_name
         }
 
-    # def get_secret_key(self, name):
-    #     if name == "parameters":
-    #         return self.app_aws_secret_param_name
-    #     return self.app_aws_secret_auth_name
-=======
+    @property
     def app_allowed_ip_ranges(self):
         allowed_ip_ranges = self.ip_allowlists.values_list("allowed_ip_ranges", flat=True).order_by("pk")
         return ", ".join(list(allowed_ip_ranges))
-
-    def get_secret_key(self, name):
-        if name == "parameters":
-            return self.app_aws_secret_param
-        return self.app_aws_secret_name
->>>>>>> 957b8733
 
     def construct_secret_data(self, client):
         """ The assumption is per app per callback url"""
