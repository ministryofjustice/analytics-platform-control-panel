# Third-party
from django.db import models
from django_extensions.db.models import TimeStampedModel
from simple_history.models import HistoricalRecords

<<<<<<< HEAD
<<<<<<< HEAD
# First-party/Local
=======
from controlpanel.api import cluster
>>>>>>> 3d0841c (Update AWS Secrets for relevant apps after change to associated IP allowlist)
=======
from controlpanel.api import cluster
>>>>>>> 957b8733
from controlpanel.api.validators import validate_ip_ranges


class IPAllowlist(TimeStampedModel):
    """
    Represents a named set of IP ranges.
    An App can be associated with any number of IPAllowlists.
    Access to an App is only possible from the IP ranges specified in the App's
    associated IPAllowlists.
    """
    name = models.CharField(max_length=60, blank=False, unique=True)
    description = models.CharField(max_length=60, blank=True)
    contact = models.CharField(max_length=60, blank=True)
    allowed_ip_ranges = models.TextField(blank=False, validators=[validate_ip_ranges])
    is_recommended = models.BooleanField(default=False)
    history = HistoricalRecords(table_name="control_panel_api_ip_allowlist_history")

    class Meta:
        db_table = "control_panel_api_ip_allowlist"
        ordering = ("name",)

    def __repr__(self):
        return f"<IPAllowlist: {self.pk}|{self.name}>"

    def __str__(self):
         return f"{self.name}"

    def save(self, *args, **kwargs):
        """
        Save the IP allowlist and then update the allowed IP ranges entry in AWS
        Secrets Manager for all associated apps.
        """
        super().save(*args, **kwargs)
        for app in self.apps.all():
            cluster.App(app).create_or_update_secret({"allowed_ip_ranges": app.app_allowed_ip_ranges})
        return self

    def delete(self, *args, **kwargs):
        """
        Remove this IP allowlist from all associated apps, then delete the IP allowlist.
        This triggers an update to each app's AWS Secrets Manager entry.
        (Deleting the IPAllowlist doesn't trigger the m2m_changed signal in the App
        model because of https://code.djangoproject.com/ticket/17688, so we have to
        remove this IPAllowlist from the Apps that use it first.)
        """
        for app in self.apps.all():
            app.ip_allowlists.remove(self)
        super().delete(*args, **kwargs)<|MERGE_RESOLUTION|>--- conflicted
+++ resolved
@@ -3,15 +3,9 @@
 from django_extensions.db.models import TimeStampedModel
 from simple_history.models import HistoricalRecords
 
-<<<<<<< HEAD
-<<<<<<< HEAD
+
 # First-party/Local
-=======
 from controlpanel.api import cluster
->>>>>>> 3d0841c (Update AWS Secrets for relevant apps after change to associated IP allowlist)
-=======
-from controlpanel.api import cluster
->>>>>>> 957b8733
 from controlpanel.api.validators import validate_ip_ranges
 
 
