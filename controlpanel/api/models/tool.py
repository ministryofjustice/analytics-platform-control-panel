--- conflicted
+++ resolved
@@ -207,12 +207,7 @@
                 log.info(status)
                 return status
         return cluster.ToolDeployment(self.user, self.tool).get_status(
-<<<<<<< HEAD
             id_token, deployment=deployment
-=======
-            id_token,
-            deployment=deployment
->>>>>>> 801ec2f9
         )
 
     def _poll(self):
