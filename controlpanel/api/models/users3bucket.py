# Third-party
from django.db import models

# First-party/Local
from controlpanel.api import cluster
from controlpanel.api.models.access_to_s3bucket import AccessToS3Bucket
from controlpanel.api import tasks


class UserS3Bucket(AccessToS3Bucket):
    """
    A user can have access to several S3 buckets.

    We have two access levels, "readonly" (default) and "readwrite".
    The `is_admin` field determine if the user has admin privileges on the
    S3 bucket
    """

    user = models.ForeignKey(
        "User", related_name="users3buckets", on_delete=models.CASCADE
    )
    is_admin = models.BooleanField(default=False)

    # Non database field just for passing extra parameters
    current_user = None

    class Meta:
        db_table = "control_panel_api_users3bucket"
        # one record per user/s3bucket
        unique_together = ("user", "s3bucket")
        ordering = ("id",)

    def __init__(self, *args, **kwargs):
        """Overwrite this constructor to pass some non-field parameter"""
        self.current_user = kwargs.pop("current_user", None)
        super().__init__(*args, **kwargs)

    @property
    def iam_role_name(self):
        return self.user.iam_role_name

    def __repr__(self):
        return (
            f"<UserS3Bucket: {self.user!r} {self.s3bucket!r} {self.access_level}"
            f'{" admin" if self.is_admin else ""}>'
        )

    def grant_bucket_access(self):
        if self.s3bucket.is_folder:
            # TODO update to include paths/resources
            # will be implemented in ANPL-1592
            return cluster.User(self.user).grant_folder_access(
                bucket_arn=self.s3bucket.arn,
                access_level=self.access_level,
            )
<<<<<<< HEAD
        cluster.User(self.user).grant_bucket_access(
            self.s3bucket.arn,
            self.access_level,
            self.resources,
        )
=======
        tasks.S3BucketGrantToUser(self, self.current_user).create_task()
        # cluster.User(self.user).grant_bucket_access(
        #     self.s3bucket.arn,
        #     self.access_level,
        #     self.resources,
        # )
>>>>>>> ff54cb44

    def revoke_bucket_access(self):
        cluster.User(self.user).revoke_bucket_access(self.s3bucket.arn)<|MERGE_RESOLUTION|>--- conflicted
+++ resolved
@@ -53,20 +53,12 @@
                 bucket_arn=self.s3bucket.arn,
                 access_level=self.access_level,
             )
-<<<<<<< HEAD
-        cluster.User(self.user).grant_bucket_access(
-            self.s3bucket.arn,
-            self.access_level,
-            self.resources,
-        )
-=======
         tasks.S3BucketGrantToUser(self, self.current_user).create_task()
         # cluster.User(self.user).grant_bucket_access(
         #     self.s3bucket.arn,
         #     self.access_level,
         #     self.resources,
         # )
->>>>>>> ff54cb44
 
     def revoke_bucket_access(self):
         cluster.User(self.user).revoke_bucket_access(self.s3bucket.arn)