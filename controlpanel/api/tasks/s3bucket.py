from django.conf import settings
from controlpanel.api.tasks.task_base import TaskBase


class S3BucketCreate(TaskBase):
    ENTITY_CLASS = "S3Bucket"
<<<<<<< HEAD
    QUEUE_NAME = "s3_queue"
=======
    # QUEUE_NAME = settings.S3_QUEUE_NAME
>>>>>>> 37f09369

    @property
    def task_name(self):
        return "create_s3bucket"

    @property
    def task_description(self):
        return "creating s3 bucket"


class S3BucketGrantToUser(TaskBase):
    ENTITY_CLASS = "UserS3Bucket"
<<<<<<< HEAD
    QUEUE_NAME = "s3_queue"
=======
>>>>>>> 37f09369

    @property
    def task_name(self):
        return "grant_user_s3bucket_access"

    @property
    def task_description(self):
        return "granting access to the user"

    @property
    def entity_description(self):
        return self.entity.s3bucket.name


class S3BucketGrantToApp(TaskBase):
    ENTITY_CLASS = "AppS3Bucket"
<<<<<<< HEAD
    QUEUE_NAME = "s3_queue"
=======
>>>>>>> 37f09369

    @property
    def task_name(self):
        return "grant_app_s3bucket_access"

    @property
    def task_description(self):
        return "granting access to the app"

    @property
    def entity_description(self):
        return self.entity.s3bucket.name<|MERGE_RESOLUTION|>--- conflicted
+++ resolved
@@ -4,11 +4,7 @@
 
 class S3BucketCreate(TaskBase):
     ENTITY_CLASS = "S3Bucket"
-<<<<<<< HEAD
-    QUEUE_NAME = "s3_queue"
-=======
-    # QUEUE_NAME = settings.S3_QUEUE_NAME
->>>>>>> 37f09369
+    QUEUE_NAME = settings.S3_QUEUE_NAME
 
     @property
     def task_name(self):
@@ -21,10 +17,6 @@
 
 class S3BucketGrantToUser(TaskBase):
     ENTITY_CLASS = "UserS3Bucket"
-<<<<<<< HEAD
-    QUEUE_NAME = "s3_queue"
-=======
->>>>>>> 37f09369
 
     @property
     def task_name(self):
@@ -41,10 +33,6 @@
 
 class S3BucketGrantToApp(TaskBase):
     ENTITY_CLASS = "AppS3Bucket"
-<<<<<<< HEAD
-    QUEUE_NAME = "s3_queue"
-=======
->>>>>>> 37f09369
 
     @property
     def task_name(self):
