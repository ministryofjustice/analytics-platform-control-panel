--- conflicted
+++ resolved
@@ -16,11 +16,7 @@
 
 class AppCreateAuth(AppCreateRole):
 
-<<<<<<< HEAD
-    QUEUE_NAME = "auth_queue"
-=======
-    # QUEUE_NAME = settings.AUTH_QUEUE_NAME
->>>>>>> 37f09369
+    QUEUE_NAME = settings.AUTH_QUEUE_NAME
 
     @property
     def task_name(self):
