--- conflicted
+++ resolved
@@ -592,16 +592,11 @@
         client = None
         group = None
         if not disable_authentication:
-<<<<<<< HEAD
-            client, group = auth0.ExtendedAuth0().setup_auth0_client(
-                app_name=self.app.auth0_client_name(env_name)
-=======
             client, group = self._get_auth0_instance().setup_auth0_client(
                 client_name=self.app.auth0_client_name(env_name),
                 app_url_name=self.app.app_url_name(env_name),
                 connections=connections,
                 app_domain=app_domain
->>>>>>> 88bab323
             )
             self.app.save_auth_settings(
                 env_name=env_name, client=client, group=group)
@@ -621,12 +616,8 @@
         envs_require_remove = [App.AUTH0_CALLBACK_URL, App.AUTH0_DOMAIN]
         for app_env_name in envs_require_remove:
             self.delete_env_var(env_name, app_env_name)
-<<<<<<< HEAD
-        auth0.ExtendedAuth0().clear_up_app(self.app.get_auth_client(env_name))
+        self._get_auth0_instance().clear_up_app(self.app.get_auth_client(env_name))
         self.app.clear_auth_settings(env_name)
-=======
-        self._get_auth0_instance().clear_up_app(app_name=auth_client_name)
->>>>>>> 88bab323
 
 
 class S3Bucket(EntityResource):
