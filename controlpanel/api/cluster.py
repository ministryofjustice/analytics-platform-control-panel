import os

import structlog
import secrets
from copy import deepcopy
from django.conf import settings
from django.core.exceptions import MultipleObjectsReturned, ObjectDoesNotExist

from controlpanel.api.aws import (iam_arn, s3_arn, iam_assume_role_principal, AWSRole, AWSBucket, AWSPolicy,
                                  AWSParameterStore, AWSSecretManager)
from controlpanel.api import helm
from controlpanel.api.kubernetes import KubernetesClient
from controlpanel.utils import github_repository_name
from controlpanel.utils import load_app_conf_from_file

log = structlog.getLogger(__name__)


TOOL_DEPLOYING = "Deploying"
TOOL_DEPLOY_FAILED = "Failed"
TOOL_IDLED = "Idled"
TOOL_NOT_DEPLOYED = "Not deployed"
TOOL_READY = "Ready"
TOOL_RESTARTING = "Restarting"
TOOL_STATUS_UNKNOWN = "Unknown"
HOME_RESETTING = "Resetting"
HOME_RESET_FAILED = "Failed"
HOME_RESET = "Reset"


BASE_ASSUME_ROLE_POLICY = {
    "Version": "2012-10-17",
    "Statement": [
        {
            "Effect": "Allow",
            "Principal": {
                "Service": "ec2.amazonaws.com",
            },
            "Action": "sts:AssumeRole",
        },
        {
            "Effect": "Allow",
            "Principal": {
                "AWS": iam_assume_role_principal(),
            },
            "Action": "sts:AssumeRole",
        },
    ],
}


class HomeDirectoryResetError(Exception):
    """
    Raised if a home directory cannot be reset.
    """

    pass


class AWSServiceCredentialSettings:
    """This class is responsible for defining the mapping between coding object (class[.func] or function) for creating
    AWS resource or using AWS service for achieving something. The setting may be imported through external source, e.g.
    from config file or db in the future, for now we assume we will read those settings through environment variables
    """

    _DEFAULT_SETTING_ROLE_KEY_ = "AWS_DEFAULT_ROLE"

    def __init__(self, config_file=None):
        self.mapping = self._load_from_config_file(config_file) or {}

    def _load_from_config_file(self, config_file):
        if not config_file:
            return None
        return load_app_conf_from_file(yaml_file=config_file)

    def _locate_setting(self, setting_key):
        """
        Check a few places, the priorities are blew (highest first)
        - environment variable
        - settings
        - None, None
        """
        if os.getenv(setting_key):
            return os.getenv(setting_key)
        if hasattr(settings, setting_key):
            return getattr(settings, setting_key)
        return None

    def get_credential_setting(self, setting_name=None):
        assume_role_name = self._locate_setting("{}_ROLE".format(setting_name))
        profile_name = self._locate_setting("{}_PROFILE".format(setting_name))

        if assume_role_name is None and profile_name is None:
            assume_role_name = self._locate_setting(self._DEFAULT_SETTING_ROLE_KEY_)
        return assume_role_name, profile_name


class EntityResource:

    def __init__(self):
        self.aws_credential_settings = AWSServiceCredentialSettings()
        self._init_aws_services()


    def _aws_credential_setting_name(self, aws_service_class):
        return "{}_{}".format(self.__class__.__name__, aws_service_class.__name__)

    def create_aws_service(self, aws_service_class):
        assume_role_name, profile_name = self.aws_credential_settings.get_credential_setting(
            self._aws_credential_setting_name(aws_service_class).upper()
        )
        return aws_service_class(assume_role_name=assume_role_name, profile_name=profile_name)


class User(EntityResource):
    """
    Wraps User model to provide convenience methods to access K8S and AWS

    A user is represented by an IAM role, which is assumed by their tools.
    """
    OIDC_STATEMENT = {
        "Effect": "Allow",
        "Principal": {
            "Federated": iam_arn(f"oidc-provider/{settings.OIDC_DOMAIN}/"),
        },
        "Action": "sts:AssumeRoleWithWebIdentity",
    }

    SAML_STATEMENT = {
        "Effect": "Allow",
        "Principal": {
            "Federated": iam_arn(f"saml-provider/{settings.SAML_PROVIDER}"),
        },
        "Action": "sts:AssumeRoleWithSAML",
        "Condition": {
            "StringEquals": {
                "SAML:aud": "https://signin.aws.amazon.com/saml",
            },
        },
    }

    EKS_STATEMENT = {
        "Effect": "Allow",
        "Principal": {
            "Federated": iam_arn(f"oidc-provider/{settings.OIDC_EKS_PROVIDER}"),
        },
        "Action": "sts:AssumeRoleWithWebIdentity",
        "Condition": {"StringLike": {}},
    }

    READ_INLINE_POLICIES = f"{settings.ENV}-read-user-roles-inline-policies"

    ATTACH_POLICIES = [READ_INLINE_POLICIES, "airflow-dev-ui-access", "airflow-prod-ui-access"]

    def __init__(self, user):
        self.user = user
        self.k8s_namespace = f"user-{self.user.slug}"
        self.eks_cpanel_namespace = "cpanel"
        super(User, self).__init__()

    def _init_aws_services(self):
        self.aws_role_service = self.create_aws_service(AWSRole)

    @property
    def user_helm_charts(self):
        # The full list of the charts required for a user under different situations
        # TODO this helm charts should be stored somewhere rather than hard coding here
        # The order defined in the follow list is important
        return {
            "installation": [
                {"namespace": self.eks_cpanel_namespace,
                 "release": f"bootstrap-user-{self.user.slug}",
                 "chart": f"{settings.HELM_REPO}/bootstrap-user",
                 "values": {"Username": self.user.slug}},
                {"namespace": self.k8s_namespace,
                 "release": f"provision-user-{self.user.slug}",
                 "chart": f"{settings.HELM_REPO}/provision-user",
                 "values": {
                     "Username": self.user.slug,
                     "Efsvolume": settings.EFS_VOLUME,
                     "OidcDomain": settings.OIDC_DOMAIN,
                     "Email": self.user.email,
                     "Fullname": self.user.name
                 }}],
            "reset_home": [
                {"namespace": self.k8s_namespace,
                 "release": f"reset-user-efs-home-{self.user.slug}",
                 "chart": f"{settings.HELM_REPO}/reset-user-efs-home",
                 "values": {
                     "Username": self.user.slug
                 }}
            ]
        }

    @property
    def iam_role_name(self):
        return f"{settings.ENV}_user_{self.user.username.lower()}"

    def _run_helm_install_command(self, helm_chart_item):
        values = []
        for key, value in helm_chart_item["values"].items():
            values.append("{}={}".format(key, value))
        helm.upgrade_release(
            helm_chart_item['release'],  # release
            helm_chart_item['chart'],  # chart
            f"--namespace={helm_chart_item['namespace']}",
            f"--set="
            + (
                ",".join(values)
            ),
        )

    def _init_user(self):
        for helm_chart_item in self.user_helm_charts["installation"]:
            self._run_helm_install_command(helm_chart_item)

    @staticmethod
    def aws_user_policy(user_auth0_id, user_name):
        policy = deepcopy(BASE_ASSUME_ROLE_POLICY)
        policy["Statement"].append(User.SAML_STATEMENT)
        oidc_statement = deepcopy(User.OIDC_STATEMENT)
        oidc_statement["Condition"] = {
            "StringEquals": {
                f"{settings.OIDC_DOMAIN}/:sub": user_auth0_id,
            }
        }
        policy["Statement"].append(oidc_statement)
        eks_statement = deepcopy(User.EKS_STATEMENT)
        match = f"system:serviceaccount:user-{user_name}:{user_name}-*"
        eks_statement["Condition"]["StringLike"] = {
            f"{settings.OIDC_EKS_PROVIDER}:sub": match
        }
        policy["Statement"].append(eks_statement)
        return policy

    def create(self):
        self.aws_role_service.create_role(
            self.iam_role_name, User.aws_user_policy(self.user.auth0_id, self.user.slug), User.ATTACH_POLICIES)
        self._init_user()

    def reset_home(self):
        """
        Reset the user's home directory.
        """
        for helm_chart_item in self.user_helm_charts["reset_home"]:
            self._run_helm_install_command(helm_chart_item)

    def _uninstall_helm_charts(self, related_namespace, hel_charts):
        if not hel_charts:
            return

        helm.delete_eks(related_namespace, *hel_charts)

    def _filter_out_installation_charts(self, helm_charts):
        init_installed_charts = []
        for helm_chart_item in self.user_helm_charts["installation"]:
            if helm_chart_item['release'] in helm_charts:
                init_installed_charts.append(helm_chart_item['release'])
        # Removed those initially installed charts from the charts which are retrieved from the namespace
        for helm_chart_item in init_installed_charts:
            helm_charts.remove(helm_chart_item)
        return init_installed_charts

    def _delete_user_helm_charts(self):
        user_releases = helm.list_releases(namespace=self.k8s_namespace)
        cpanel_releases = helm.list_releases(namespace=self.eks_cpanel_namespace, release=f"user-{self.user.slug}")

        init_installed_charts = self._filter_out_installation_charts(user_releases)
        self._uninstall_helm_charts(self.k8s_namespace, user_releases)
        self._uninstall_helm_charts(self.k8s_namespace, init_installed_charts)

        # Only remove the installed charts from cpanel namespace
        init_installed_charts = self._filter_out_installation_charts(cpanel_releases)
        self._uninstall_helm_charts(self.eks_cpanel_namespace, init_installed_charts)

    def delete(self):
        self.aws_role_service.delete_role(self.user.iam_role_name)
        self._delete_user_helm_charts()

    def grant_bucket_access(self, bucket_arn, access_level, path_arns=[]):
        self.aws_role_service.grant_bucket_access(
            self.iam_role_name, bucket_arn, access_level, path_arns
        )

    def revoke_bucket_access(self, bucket_arn):
        self.aws_role_service.revoke_bucket_access(self.iam_role_name, bucket_arn)

    def _has_required_installation_charts(self):
        """ Checks if the expected helm charts exist for the user.
        """
        installed_helm_charts = helm.list_releases(namespace=self.k8s_namespace)
        installed_helm_charts.extend(helm.list_releases(namespace=self.eks_cpanel_namespace,
                                                        release=f"user-{self.user.slug}"))
        for helm_chart_item in self.user_helm_charts["installation"]:
            if helm_chart_item['release'] not in installed_helm_charts:
                return False
        return True

    def on_authenticate(self):
        """
        Run on each authenticated login on the control panel.
        This function also checks whether the users has all those charts installed or not
        """
        if not self._has_required_installation_charts():
            # For some reason, user does not have all the charts required so we should re-init them.
            log.info(f"User {self.user.slug} already migrated but has no charts, initialising")
            self._delete_user_helm_charts()
            self._init_user()


class App(EntityResource):
    """
    Responsible for the apps-related interactions with the k8s cluster and AWS
    """

    APPS_NS = "apps-prod"

    def __init__(self, app):
        super(App, self).__init__()
        self.app = app

    def _init_aws_services(self):
        self.aws_role_service = self.create_aws_service(AWSRole)
        self.aws_secret_service = self.create_aws_service(AWSSecretManager)

    @property
    def iam_role_name(self):
        return f"{settings.ENV}_app_{self.app.slug}"

    def create_iam_role(self):
        self.aws_role_service.create_role(self.iam_role_name, BASE_ASSUME_ROLE_POLICY)

    def grant_bucket_access(self, bucket_arn, access_level, path_arns):
        self.aws_role_service.grant_bucket_access(
            self.iam_role_name, bucket_arn, access_level, path_arns
        )

    def revoke_bucket_access(self, bucket_arn):
        self.aws_role_service.revoke_bucket_access(self.iam_role_name, bucket_arn)

    def delete(self):
        self.aws_role_service.delete_role(self.iam_role_name)
        self.delete_secret()

    @property
    def url(self):
        k8s = KubernetesClient(use_cpanel_creds=True)

        repo_name = github_repository_name(self.app.repo_url)
        ingresses = k8s.ExtensionsV1beta1Api.list_namespaced_ingress(
            self.APPS_NS,
            label_selector=f"repo={repo_name}",
        ).items

        if len(ingresses) != 1:
            return None

        return f"https://{ingresses[0].spec.rules[0].host}"

    def list_role_names(self):
        return self.aws_role_service.list_role_names()

    def create_or_update_secret(self, secret_data):
        self.aws_secret_service.create_or_update(
            secret_name=self.app.app_aws_secret_name,
            secret_data=secret_data)

    def delete_secret(self):
        self.aws_secret_service.delete_secret(secret_name=self.app.app_aws_secret_name)


class S3Bucket(EntityResource):
    """Wraps a S3Bucket model to provide convenience methods for AWS"""

    def __init__(self, bucket):
        super(S3Bucket, self).__init__()
        self.bucket = bucket

    def _init_aws_services(self):
        self.aws_bucket_service = self.create_aws_service(AWSBucket)

    @property
    def arn(self):
        return s3_arn(self.bucket.name)

    def create(self):
        return self.aws_bucket_service.create_bucket(
            self.bucket.name, self.bucket.is_data_warehouse
        )

    def mark_for_archival(self):
        self.aws_bucket_service.tag_bucket(self.bucket.name, {"to-archive": "true"})


class RoleGroup(EntityResource):
    """
    Uses a managed policy as a way to group IAM roles that have access to same
    resources.

    This is because IAM doesn't allow adding roles to IAM groups
    See https://stackoverflow.com/a/48087433/455642
    """

    def __init__(self, iam_managed_policy):
        super(RoleGroup, self).__init__()
        self.policy = iam_managed_policy

    def _init_aws_services(self):
        self.aws_policy_service = self.create_aws_service(AWSPolicy)

    @property
    def arn(self):
        return iam_arn(f"policy{self.path}{self.policy.name}")

    @property
    def path(self):
        return f"/{settings.ENV}/group/"

    def create(self):
        self.aws_policy_service.create_policy(
            self.policy.name,
            self.policy.path,
        )

    def update_members(self):
        self.aws_policy_service.update_policy_members(
            self.arn,
            {user.iam_role_name for user in self.policy.users.all()},
        )

    def delete(self):
        self.aws_policy_service.delete_policy(self.arn)

    def grant_bucket_access(self, bucket_arn, access_level, path_arns):
        self.aws_policy_service.grant_policy_bucket_access(
            self.arn, bucket_arn, access_level, path_arns
        )

    def revoke_bucket_access(self, bucket_arn):
        self.aws_policy_service.revoke_policy_bucket_access(self.arn, bucket_arn)


<<<<<<< HEAD
class AppParameter(EntityResource):
=======
def create_parameter(name, value, role, description):
    return aws.AWSParameters().create_parameter(name, value, role, description)
>>>>>>> 1a26ded4

    def __init__(self, parameter):
        super(AppParameter, self).__init__()
        self.parameter = parameter

<<<<<<< HEAD
    def _init_aws_services(self):
        self.aws_param_service = self.create_aws_service(AWSParameterStore)
=======
def delete_parameter(name):
    aws.AWSParameters().delete_parameter(name)
>>>>>>> 1a26ded4

    def create_parameter(self):
        return self.aws_param_service.create_parameter(
            self.parameter.name,
            self.parameter.value,
            self.parameter.role_name,
            self.parameter.description)

    def delete_parameter(self):
        self.aws_param_service.delete_parameter(self.parameter.name)


class ToolDeploymentError(Exception):
    pass


class ToolDeployment:
    def __init__(self, user, tool, old_chart_name=None):
        self.user = user
        self.tool = tool
        self.old_chart_name = old_chart_name

    def __repr__(self):
        return f"<ToolDeployment: {self.tool} {self.user}>"

    @property
    def chart_name(self):
        return self.tool.chart_name

    @property
    def k8s_namespace(self):
        return self.user.k8s_namespace

    @property
    def release_name(self):
        return f"{self.chart_name}-{self.user.slug}"

    def _delete_legacy_release(self):
        """
        At some point the naming scheme for RStudio
        changed. This cause upgrade problems when
        an old release with the old release name is
        present.

        We're going to temporarily check/uninstall
        releases with the old name before installing
        the new release with the correct name.

        We can remove this once every user is on new naming
        scheme for RStudio.
        """
        old_release_name = f"{self.chart_name}-{self.user.slug}"
        if self.old_chart_name:
            # If an old_chart_name has been passed into the deployment, it
            # means the currently deployed instance of the tool is from a
            # different chart to the one for this tool. Therefore, it's
            # the old_chart_name that we should use for the old release
            # that needs deleting.
            old_release_name = f"{self.old_chart_name}-{self.user.slug}"
        if old_release_name in helm.list_releases(old_release_name, self.k8s_namespace):
            helm.delete_eks(self.k8s_namespace, old_release_name)

    def _set_values(self, **kwargs):
        """
        Return the list of `--set KEY=VALUE` helm upgrade arguments

        Extracted from `install()` method for clarity.
        """
        values = {
            "username": self.user.username.lower(),
            # XXX backwards compatibility
            "Username": self.user.username.lower(),
            "aws.iamRole": self.user.iam_role_name,
            "toolsDomain": settings.TOOLS_DOMAIN,
        }

        # generate per-deployment secrets
        for key, value in self.tool.values.items():
            if value == "<SECRET_TOKEN>":
                self.tool.values[key] = secrets.token_hex(32)

        values.update(self.tool.values)
        values.update(kwargs)
        set_values = []
        for key, val in values.items():
            if val: # Helpful for debugging configs: ignore parameters with missing values and log that the value is missing.
                escaped_val = val.replace(",", "\,")
                set_values.extend(["--set", f"{key}={escaped_val}"])
            else:
                log.warning(f"Missing value for helm chart param release - {self.release_name} version - {self.tool.version} namespace - {self.k8s_namespace}, key name - {key}")
        return set_values

    def install(self, **kwargs):
        self._delete_legacy_release()

        try:
            set_values = self._set_values(**kwargs)

            return helm.upgrade_release(
                self.release_name,  # release
                # XXX assumes repo name
                f"{settings.HELM_REPO}/{self.chart_name}",  # chart
                f"--version",
                self.tool.version,
                f"--namespace",
                self.k8s_namespace,
                *set_values,
            )

        except helm.HelmError as error:
            raise ToolDeploymentError(error)

    def uninstall(self, id_token):
        deployment = self.get_deployment(id_token)
        if settings.EKS:
            helm.delete_eks(self.k8s_namespace, deployment.metadata.name)
        else:
            helm.delete(
                deployment.metadata.name,
                f"--namespace={self.k8s_namespace}"
            )

    def restart(self, id_token):
        k8s = KubernetesClient(id_token=id_token)
        return k8s.AppsV1Api.delete_collection_namespaced_replica_set(
            self.k8s_namespace,
            label_selector=(f"app={self.chart_name}"),
        )

    @classmethod
    def get_deployments(
        cls, user, id_token, search_name=None, search_version=None
    ):
        deployments = []
        k8s = KubernetesClient(id_token=id_token)
        results = k8s.AppsV1Api.list_namespaced_deployment(user.k8s_namespace)
        for deployment in results.items:
            app_name = deployment.metadata.labels["app"]
            _, version = deployment.metadata.labels["chart"].rsplit("-", 1)
            if search_name and search_name not in app_name:
                continue
            if search_version and not version.startswith(search_version):
                continue
            deployments.append(deployment)
        return deployments

    def get_deployment(self, id_token):
        deployments = self.__class__.get_deployments(
            self.user,
            id_token,
            search_name=self.chart_name,
            # search_version=tool_deployment.tool.version,
        )

        if not deployments:
            raise ObjectDoesNotExist(self)

        if len(deployments) > 1:
            log.warning(f"Multiple matches for {self} found")
            raise MultipleObjectsReturned(self)

        return deployments[0]

    def get_installed_chart_version(self, id_token):
        """
        Returns the installed helm chart version of the tool

        This is extracted from the `chart` label in the corresponding
        `Deployment`.
        """

        try:
            deployment = self.get_deployment(id_token)
            _, chart_version = deployment.metadata.labels["chart"].rsplit(
                "-", 1
            )
            return chart_version
        except ObjectDoesNotExist:
            return None

    def get_status(self, id_token):
        try:
            deployment = self.get_deployment(id_token)

        except ObjectDoesNotExist:
            log.warning(f"{self} not found")
            return TOOL_NOT_DEPLOYED

        except MultipleObjectsReturned:
            log.warning(f"Multiple objects returned for {self}")
            return TOOL_STATUS_UNKNOWN

        conditions = {
            condition.type: condition
            for condition in deployment.status.conditions
        }

        if "Available" in conditions:
            if conditions["Available"].status == "True":
                if deployment.spec.replicas == 0:
                    return TOOL_IDLED
                return TOOL_READY

        if "Progressing" in conditions:
            progressing_status = conditions["Progressing"].status
            if progressing_status == "True":
                return TOOL_DEPLOYING
            elif progressing_status == "False":
                return TOOL_DEPLOY_FAILED

        log.warning(
            f"Unknown status for {self}: {deployment.status.conditions}"
        )
        return TOOL_STATUS_UNKNOWN<|MERGE_RESOLUTION|>--- conflicted
+++ resolved
@@ -440,24 +440,14 @@
         self.aws_policy_service.revoke_policy_bucket_access(self.arn, bucket_arn)
 
 
-<<<<<<< HEAD
 class AppParameter(EntityResource):
-=======
-def create_parameter(name, value, role, description):
-    return aws.AWSParameters().create_parameter(name, value, role, description)
->>>>>>> 1a26ded4
 
     def __init__(self, parameter):
         super(AppParameter, self).__init__()
         self.parameter = parameter
 
-<<<<<<< HEAD
     def _init_aws_services(self):
         self.aws_param_service = self.create_aws_service(AWSParameterStore)
-=======
-def delete_parameter(name):
-    aws.AWSParameters().delete_parameter(name)
->>>>>>> 1a26ded4
 
     def create_parameter(self):
         return self.aws_param_service.create_parameter(
