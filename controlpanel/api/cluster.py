import structlog
import secrets

from django.conf import settings
from django.core.exceptions import MultipleObjectsReturned, ObjectDoesNotExist
from github import Github, GithubException

from controlpanel.api import aws
from controlpanel.api.aws import iam_arn, s3_arn  # keep for tests
from controlpanel.api import helm
from controlpanel.api.kubernetes import KubernetesClient
from controlpanel.utils import github_repository_name

log = structlog.getLogger(__name__)


TOOL_DEPLOYING = "Deploying"
TOOL_DEPLOY_FAILED = "Failed"
TOOL_IDLED = "Idled"
TOOL_NOT_DEPLOYED = "Not deployed"
TOOL_READY = "Ready"
TOOL_RESTARTING = "Restarting"
TOOL_STATUS_UNKNOWN = "Unknown"
HOME_RESETTING = "Resetting"
HOME_RESET_FAILED = "Failed"
HOME_RESET = "Reset"


class HomeDirectoryResetError(Exception):
    """
    Raised if a home directory cannot be reset.
    """

    pass


class User:
    """
    Wraps User model to provide convenience methods to access K8S and AWS

    A user is represented by an IAM role, which is assumed by their tools.
    """

    def __init__(self, user):
        self.user = user
        self.k8s_namespace = f"user-{self.user.slug}"
        self.eks_cpanel_namespace = "cpanel"

        self.user_helm_charts = []
        self.helm_charts_required()

    def helm_charts_required(self):
        # The full list of the charts required for a user under different situatioins
        # This is a user chart repo which may store somewhere rather hard coding here
        # The order defined in the follow list is important
        self.user_helm_charts = {
            "installation": [
                {"namespace": self.eks_cpanel_namespace,
                 "release": f"bootstrap-user-{self.user.slug}",
                 "chart": f"{settings.HELM_REPO}/bootstrap-user",
                 "values": {"Username": self.user.slug}},
                {"namespace": self.k8s_namespace,
                 "release": f"provision-user-{self.user.slug}",
                 "chart": f"{settings.HELM_REPO}/provision-user",
                 "values": {
                     "Username": self.user.slug,
                     "Efsvolume": settings.EFS_VOLUME,
                     "OidcDomain": settings.OIDC_DOMAIN,
                     "Email": self.user.email,
                     "Fullname": self.user.name
                 }}],
            "reset_home": [
                {"namespace": self.k8s_namespace,
                 "release": f"reset-user-efs-home-{self.user.slug}",
                 "chart": f"{settings.HELM_REPO}/reset-user-efs-home",
                 "values": {
                     "Username": self.user.slug
                 }}
            ]
        }

    @property
    def iam_role_name(self):
        return f"{settings.ENV}_user_{self.user.username.lower()}"

    def _run_helm_install_command(self, helm_chart_item):
        values = []
        for key, value in helm_chart_item["values"].items():
            values.append("{}={}".format(key, value))
        helm.upgrade_release(
            helm_chart_item['release'],  # release
            helm_chart_item['chart'],  # chart
            f"--namespace={helm_chart_item['namespace']}",
            f"--set="
            + (
                ",".join(values)
            ),
        )

    def _init_user(self):
        for helm_chart_item in self.user_helm_charts["installation"]:
            self._run_helm_install_command(helm_chart_item)

    def create(self):
        aws.create_user_role(self.user)
        self._init_user()

    def reset_home(self):
        """
        Reset the user's home directory.
        """
        for helm_chart_item in self.user_helm_charts["reset_home"]:
            self._run_helm_install_command(helm_chart_item)

    def _uninstall_helm_charts(self, related_namespace, hel_charts, root_char=""):
        if not hel_charts:
            return

        helm.delete_eks(related_namespace, *hel_charts)

    def _filter_out_installation_charts(self, helm_charts):
        init_installed_charts = []
        for helm_chart_item in self.user_helm_charts["installation"]:
            if helm_chart_item['release'] in helm_charts:
                init_installed_charts.append(helm_chart_item['release'])
        # Removed those initially installed charts from the charts which are retrieved from the namespace
        for helm_chart_item in init_installed_charts:
            helm_charts.remove(helm_chart_item)
        return init_installed_charts

    def _delete_user_helm_charts(self):
        user_releases = helm.list_releases(namespace=self.k8s_namespace)
        cpanel_releases = helm.list_releases(namespace=self.eks_cpanel_namespace, release=f"user-{self.user.slug}")

        init_installed_charts = self._filter_out_installation_charts(user_releases)
        self._uninstall_helm_charts(self.k8s_namespace, user_releases)
        self._uninstall_helm_charts(self.k8s_namespace, init_installed_charts)

        # Only remove the installed charts from cpanel namespace
        init_installed_charts = self._filter_out_installation_charts(cpanel_releases)
        self._uninstall_helm_charts(self.eks_cpanel_namespace, init_installed_charts)

    def _uninstall_helm_charts(self, related_namespace, hel_charts):
        if not hel_charts:
            return
        if settings.EKS:
            helm.delete_eks(related_namespace, *hel_charts)
        else:
            helm.delete(*hel_charts)

    def delete(self):
        aws.delete_role(self.user.iam_role_name)
<<<<<<< HEAD
        self._delete_user_helm_charts()
=======
        # TODO, all those codes related to helm need to be reviewed
        releases = helm.list_releases(namespace=self.k8s_namespace)
        self._uninstall_helm_charts(self.k8s_namespace, releases)

        # Check whether the bootstrap-user exists in the cpanel's chart list,
        # if does, then remove it
        cpanel_releases = helm.list_releases(
            namespace=self.eks_cpanel_namespace,
            release=f"user-{self.user.slug}")
        cpanel_release_required_removal = f"bootstrap-user-{self.user.slug}"
        if cpanel_release_required_removal in cpanel_releases:
            self._uninstall_helm_charts(self.eks_cpanel_namespace, [cpanel_release_required_removal])
>>>>>>> 8efd3070

    def grant_bucket_access(self, bucket_arn, access_level, path_arns=[]):
        aws.grant_bucket_access(
            self.iam_role_name, bucket_arn, access_level, path_arns
        )

    def revoke_bucket_access(self, bucket_arn):
        aws.revoke_bucket_access(self.iam_role_name, bucket_arn)

    def _has_required_installation_charts(self):
        """ Checks if the expected helm charts exist for the user.
        """
        installed_helm_charts = helm.list_releases(namespace=self.k8s_namespace)
        installed_helm_charts.extend(helm.list_releases(namespace=self.eks_cpanel_namespace,
                                                        release=f"user-{self.user.slug}"))
        for helm_chart_item in self.user_helm_charts["installation"]:
            if helm_chart_item['release'] not in installed_helm_charts:
                return False
        return True

    def _migrate_user_to_eks(self):
        # TODO This function should be removed.
        # User's migration state is not yet marked as complete, and so we
        # need to migrate their AWS role before running the init-user
        # helm charts before marked it as such
        log.info(f"Starting to migrate user {self.user.slug} from {self.user.migration_state}")

        self.user.migration_state = self.user.MIGRATING
        self.user.save()

        # Migrate the AWS roles for the user.
        aws.migrate_user_role(self.user)

        # Run the new charts to configure the user for EKS infra.
        self._init_user()

        # Update the user's state in the database.
        self.user.migration_state = self.user.COMPLETE
        self.user.save()

        log.info(f"Completed migration of user {self.user.slug}")

    def on_authenticate(self):
        """
        Run on each authenticated login on the control panel.
        This function also checks whether the users has all those charts installed or not
        """
        if self.user.migration_state == self.user.PENDING:
            # TODO keep the following part for short term, should be removed soon
            self._migrate_user_to_eks()
        else:
            if not self._has_required_installation_charts():
                # For some reason, user does not have all the charts required so we should re-init them.
                log.info(f"User {self.user.slug} already migrated but has no charts, initialising")
                self._delete_user_helm_charts()
                self._init_user()


class App:
    """
    Responsible for the apps-related interactions with the k8s cluster and AWS
    """

    APPS_NS = "apps-prod"

    def __init__(self, app):
        self.app = app

    @property
    def iam_role_name(self):
        return f"{settings.ENV}_app_{self.app.slug}"

    def create_iam_role(self):
        aws.create_app_role(self.app)

    def grant_bucket_access(self, bucket_arn, access_level, path_arns):
        aws.grant_bucket_access(
            self.iam_role_name, bucket_arn, access_level, path_arns
        )

    def revoke_bucket_access(self, bucket_arn):
        aws.revoke_bucket_access(self.iam_role_name, bucket_arn)

    def delete(self):
        aws.delete_role(self.iam_role_name)

    @property
    def url(self):
        k8s = KubernetesClient(use_cpanel_creds=True)

        repo_name = github_repository_name(self.app.repo_url)
        ingresses = k8s.ExtensionsV1beta1Api.list_namespaced_ingress(
            self.APPS_NS,
            label_selector=f"repo={repo_name}",
        ).items

        if len(ingresses) != 1:
            return None

        return f"https://{ingresses[0].spec.rules[0].host}"


class S3Bucket:
    """Wraps a S3Bucket model to provide convenience methods for AWS"""

    def __init__(self, bucket):
        self.bucket = bucket

    @property
    def arn(self):
        return s3_arn(self.bucket.name)

    def create(self):
        return aws.create_bucket(
            self.bucket.name, self.bucket.is_data_warehouse
        )

    def mark_for_archival(self):
        aws.tag_bucket(self.bucket.name, {"to-archive": "true"})


class RoleGroup:
    """
    Uses a managed policy as a way to group IAM roles that have access to same
    resources.

    This is because IAM doesn't allow adding roles to IAM groups
    See https://stackoverflow.com/a/48087433/455642
    """

    def __init__(self, iam_managed_policy):
        self.policy = iam_managed_policy

    @property
    def arn(self):
        return iam_arn(f"policy{self.path}{self.policy.name}")

    @property
    def path(self):
        return f"/{settings.ENV}/group/"

    def create(self):
        aws.create_group(
            self.policy.name,
            self.policy.path,
        )

    def update_members(self):
        aws.update_group_members(
            self.arn,
            {user.iam_role_name for user in self.policy.users.all()},
        )

    def delete(self):
        aws.delete_group(self.arn)

    def grant_bucket_access(self, bucket_arn, access_level, path_arns):
        aws.grant_group_bucket_access(
            self.arn, bucket_arn, access_level, path_arns
        )

    def revoke_bucket_access(self, bucket_arn):
        aws.revoke_group_bucket_access(self.arn, bucket_arn)


def create_parameter(name, value, role, description):
    return aws.create_parameter(name, value, role, description)


def delete_parameter(name):
    aws.delete_parameter(name)


def list_role_names():
    return aws.list_role_names()


def get_repositories(user):
    repos = []
    github = Github(user.github_api_token)
    for name in settings.GITHUB_ORGS:
        try:
            org = github.get_organization(name)
            repos.extend(org.get_repos())
        except GithubException as err:
            log.warning(
                f"Failed getting {name} Github org repos for {user}: {err}"
            )
            raise err
    return repos


def get_repository(user, repo_name):
    github = Github(user.github_api_token)
    try:
        return github.get_repo(repo_name)
    except GithubException.UnknownObjectException as err:
        log.warning(
            f"Failed getting {repo_name} Github repo for {user}: {err}"
        )
        return None


class ToolDeploymentError(Exception):
    pass


class ToolDeployment:
    def __init__(self, user, tool, old_chart_name=None):
        self.user = user
        self.tool = tool
        self.old_chart_name = old_chart_name

    def __repr__(self):
        return f"<ToolDeployment: {self.tool} {self.user}>"

    @property
    def chart_name(self):
        return self.tool.chart_name

    @property
    def k8s_namespace(self):
        return self.user.k8s_namespace

    @property
    def release_name(self):
        return f"{self.chart_name}-{self.user.slug}"

    def _delete_legacy_release(self):
        """
        At some point the naming scheme for RStudio
        changed. This cause upgrade problems when
        an old release with the old release name is
        present.

        We're going to temporarily check/uninstall
        releases with the old name before installing
        the new release with the correct name.

        We can remove this once every user is on new naming
        scheme for RStudio.
        """
        old_release_name = f"{self.chart_name}-{self.user.slug}"
        if self.old_chart_name:
            # If an old_chart_name has been passed into the deployment, it
            # means the currently deployed instance of the tool is from a
            # different chart to the one for this tool. Therefore, it's
            # the old_chart_name that we should use for the old release
            # that needs deleting.
            old_release_name = f"{self.old_chart_name}-{self.user.slug}"
        if old_release_name in helm.list_releases(old_release_name, self.k8s_namespace):
            helm.delete_eks(self.k8s_namespace, old_release_name)

    def _set_values(self, **kwargs):
        """
        Return the list of `--set KEY=VALUE` helm upgrade arguments

        Extracted from `install()` method for clarity.
        """
        values = {
            "username": self.user.username.lower(),
            # XXX backwards compatibility
            "Username": self.user.username.lower(),
            "aws.iamRole": self.user.iam_role_name,
            "toolsDomain": settings.TOOLS_DOMAIN,
        }

        # generate per-deployment secrets
        for key, value in self.tool.values.items():
            if value == "<SECRET_TOKEN>":
                self.tool.values[key] = secrets.token_hex(32)

        values.update(self.tool.values)
        values.update(kwargs)
        set_values = []
        for key, val in values.items():
            if val: # Helpful for debugging configs: ignore parameters with missing values and log that the value is missing.
                escaped_val = val.replace(",", "\,")
                set_values.extend(["--set", f"{key}={escaped_val}"])
            else:
                log.warning(f"Missing value for helm chart param release - {self.release_name} version - {self.tool.version} namespace - {self.k8s_namespace}, key name - {key}")
        return set_values

    def install(self, **kwargs):
        self._delete_legacy_release()

        try:
            set_values = self._set_values(**kwargs)

            return helm.upgrade_release(
                self.release_name,  # release
                # XXX assumes repo name
                f"{settings.HELM_REPO}/{self.chart_name}",  # chart
                f"--version",
                self.tool.version,
                f"--namespace",
                self.k8s_namespace,
                *set_values,
            )

        except helm.HelmError as error:
            raise ToolDeploymentError(error)

    def uninstall(self, id_token):
        deployment = self.get_deployment(id_token)
        if settings.EKS:
            helm.delete_eks(self.k8s_namespace, deployment.metadata.name)
        else:
            helm.delete(
                deployment.metadata.name,
                f"--namespace={self.k8s_namespace}"
            )

    def restart(self, id_token):
        k8s = KubernetesClient(id_token=id_token)
        return k8s.AppsV1Api.delete_collection_namespaced_replica_set(
            self.k8s_namespace,
            label_selector=(f"app={self.chart_name}"),
        )

    @classmethod
    def get_deployments(
        cls, user, id_token, search_name=None, search_version=None
    ):
        deployments = []
        k8s = KubernetesClient(id_token=id_token)
        results = k8s.AppsV1Api.list_namespaced_deployment(user.k8s_namespace)
        for deployment in results.items:
            app_name = deployment.metadata.labels["app"]
            _, version = deployment.metadata.labels["chart"].rsplit("-", 1)
            if search_name and search_name not in app_name:
                continue
            if search_version and not version.startswith(search_version):
                continue
            deployments.append(deployment)
        return deployments

    def get_deployment(self, id_token):
        deployments = self.__class__.get_deployments(
            self.user,
            id_token,
            search_name=self.chart_name,
            # search_version=tool_deployment.tool.version,
        )

        if not deployments:
            raise ObjectDoesNotExist(self)

        if len(deployments) > 1:
            log.warning(f"Multiple matches for {self} found")
            raise MultipleObjectsReturned(self)

        return deployments[0]

    def get_installed_chart_version(self, id_token):
        """
        Returns the installed helm chart version of the tool

        This is extracted from the `chart` label in the corresponding
        `Deployment`.
        """

        try:
            deployment = self.get_deployment(id_token)
            _, chart_version = deployment.metadata.labels["chart"].rsplit(
                "-", 1
            )
            return chart_version
        except ObjectDoesNotExist:
            return None

    def get_status(self, id_token):
        try:
            deployment = self.get_deployment(id_token)

        except ObjectDoesNotExist:
            log.warning(f"{self} not found")
            return TOOL_NOT_DEPLOYED

        except MultipleObjectsReturned:
            log.warning(f"Multiple objects returned for {self}")
            return TOOL_STATUS_UNKNOWN

        conditions = {
            condition.type: condition
            for condition in deployment.status.conditions
        }

        if "Available" in conditions:
            if conditions["Available"].status == "True":
                if deployment.spec.replicas == 0:
                    return TOOL_IDLED
                return TOOL_READY

        if "Progressing" in conditions:
            progressing_status = conditions["Progressing"].status
            if progressing_status == "True":
                return TOOL_DEPLOYING
            elif progressing_status == "False":
                return TOOL_DEPLOY_FAILED

        log.warning(
            f"Unknown status for {self}: {deployment.status.conditions}"
        )
        return TOOL_STATUS_UNKNOWN<|MERGE_RESOLUTION|>--- conflicted
+++ resolved
@@ -140,32 +140,9 @@
         init_installed_charts = self._filter_out_installation_charts(cpanel_releases)
         self._uninstall_helm_charts(self.eks_cpanel_namespace, init_installed_charts)
 
-    def _uninstall_helm_charts(self, related_namespace, hel_charts):
-        if not hel_charts:
-            return
-        if settings.EKS:
-            helm.delete_eks(related_namespace, *hel_charts)
-        else:
-            helm.delete(*hel_charts)
-
     def delete(self):
         aws.delete_role(self.user.iam_role_name)
-<<<<<<< HEAD
         self._delete_user_helm_charts()
-=======
-        # TODO, all those codes related to helm need to be reviewed
-        releases = helm.list_releases(namespace=self.k8s_namespace)
-        self._uninstall_helm_charts(self.k8s_namespace, releases)
-
-        # Check whether the bootstrap-user exists in the cpanel's chart list,
-        # if does, then remove it
-        cpanel_releases = helm.list_releases(
-            namespace=self.eks_cpanel_namespace,
-            release=f"user-{self.user.slug}")
-        cpanel_release_required_removal = f"bootstrap-user-{self.user.slug}"
-        if cpanel_release_required_removal in cpanel_releases:
-            self._uninstall_helm_charts(self.eks_cpanel_namespace, [cpanel_release_required_removal])
->>>>>>> 8efd3070
 
     def grant_bucket_access(self, bucket_arn, access_level, path_arns=[]):
         aws.grant_bucket_access(
