--- conflicted
+++ resolved
@@ -8,13 +8,9 @@
 from botocore.exceptions import ClientError
 from django.conf import settings
 
-<<<<<<< HEAD
+from controlpanel.api.aws_auth import AWSCredentialSessionSet
 from typing import Optional
 from controlpanel.api.aws_auth import AWSCredentialSessionSet
-from typing import Optional
-=======
-from controlpanel.api.aws_auth import AWSCredentialSessionSet
->>>>>>> 6f6bf19b
 
 
 log = structlog.getLogger(__name__)
@@ -239,17 +235,10 @@
         return self.aws_sessions.get_session(
             assume_role_name=self.assume_role_name,
             profile_name=self.profile_name)
-<<<<<<< HEAD
 
 
 class AWSRole(AWSService):
 
-=======
-
-
-class AWSRole(AWSService):
-
->>>>>>> 6f6bf19b
     def create_role(self, iam_role_name, role_policy, attach_policies: list = None):
         iam = self.boto3_session.resource("iam")
         try:
@@ -325,7 +314,6 @@
         policy = S3AccessPolicy(role.Policy("s3-access"))
         policy.revoke_access(bucket_arn)
         policy.put()
-<<<<<<< HEAD
 
 
 class AWSBucket(AWSService):
@@ -369,62 +357,11 @@
             )
             if is_data_warehouse:
                 self._tag_bucket(bucket, {"buckettype": "datawarehouse"})
-=======
->>>>>>> 6f6bf19b
 
         except s3_resource.meta.client.exceptions.BucketAlreadyOwnedByYou:
             log.warning(f"Skipping creating Bucket {bucket_name}: Already exists")
             return
 
-<<<<<<< HEAD
-=======
-class AWSBucket(AWSService):
-
-    def create_bucket(self, bucket_name, is_data_warehouse=False):
-        s3_resource = self.boto3_session.resource("s3")
-        s3_client = self.boto3_session.client("s3")
-        try:
-            bucket = s3_resource.create_bucket(
-                Bucket=bucket_name,
-                ACL="private",
-                CreateBucketConfiguration={
-                    "LocationConstraint": settings.BUCKET_REGION,
-                },
-            )
-            # Enable versioning by default.
-            # https://boto3.amazonaws.com/v1/documentation/api/latest/reference/services/s3.html?highlight=s3#S3.BucketVersioning
-            versioning = bucket.Versioning()
-            versioning.enable()
-            # Set bucket lifecycle. Send non-current versions of files to glacier
-            # storage after 30 days.
-            # https://boto3.amazonaws.com/v1/documentation/api/latest/reference/services/s3.html#S3.Client.put_bucket_lifecycle_configuration
-            lifecycle_id = f"{bucket_name}_lifecycle_configuration"
-            lifecycle_conf = s3_client.put_bucket_lifecycle_configuration(
-                Bucket=bucket_name,
-                LifecycleConfiguration={
-                    "Rules": [
-                        {
-                            "ID": lifecycle_id,
-                            "Status": "Enabled",
-                            "Prefix": "",
-                            "NoncurrentVersionTransitions": [
-                                {
-                                    "NoncurrentDays": 30,
-                                    "StorageClass": "GLACIER",
-                                },
-                            ],
-                        },
-                    ]
-                },
-            )
-            if is_data_warehouse:
-                self._tag_bucket(bucket, {"buckettype": "datawarehouse"})
-
-        except s3_resource.meta.client.exceptions.BucketAlreadyOwnedByYou:
-            log.warning(f"Skipping creating Bucket {bucket_name}: Already exists")
-            return
-
->>>>>>> 6f6bf19b
         bucket.Logging().put(
             BucketLoggingStatus={
                 "LoggingEnabled": {
@@ -432,7 +369,6 @@
                     "TargetPrefix": f"{bucket_name}/",
                 }
             }
-<<<<<<< HEAD
         )
         bucket.meta.client.put_bucket_encryption(
             Bucket=bucket_name,
@@ -524,91 +460,12 @@
             )
         except iam.meta.client.exceptions.EntityAlreadyExistsException:
             log.warning(f"Skipping creating policy {path}{name}: Already exists")
-=======
-        )
-        bucket.meta.client.put_bucket_encryption(
-            Bucket=bucket_name,
-            ServerSideEncryptionConfiguration={
-                "Rules": [
-                    {
-                        "ApplyServerSideEncryptionByDefault": {
-                            "SSEAlgorithm": "AES256",
-                        },
-                    }
-                ]
-            },
-        )
-        bucket.meta.client.put_public_access_block(
-            Bucket=bucket_name,
-            PublicAccessBlockConfiguration={
-                "BlockPublicAcls": True,
-                "IgnorePublicAcls": True,
-                "BlockPublicPolicy": True,
-                "RestrictPublicBuckets": True,
-            },
-        )
-        return bucket
-
-    def _tag_bucket(self, boto_bucket, tags):
-        """
-        Tags the bucket with the given tags
-
-        - `boto_bucket` is boto resource
-        - `tags` is a dictionary
-
-        NOTE: The tags provided are merged with existing tags (if any)
-
-        example:
-
-        existing tags : {"buckettype": "datawarehouse"}
-        new tags: {"to-archive": "true"}
-        result: {"buckettype": "datawarehouse", "to-archive": "true"}
-
-        example:
-
-        existing tags : {"colour": "red", "foo": "bar"}
-        new tags: {"colour": "BLUE", "buckettype": "datawarehouse"}
-        result: {"colour": "BLUE", "foo": "bar", "buckettype": "datawarehouse"}
-        """
-
-        tagging = boto_bucket.Tagging()
-
-        # Get existing tag set
-        existing_tag_set = []
-        try:
-            existing_tag_set = tagging.tag_set
-        except botocore.exceptions.ClientError as e:
-            if e.response["Error"]["Code"] == "NoSuchTagSet":
-                existing_tag_set = []
-            else:
-                raise e
-
-        # merge existing tags with new ones - new have precedence
-        tags_existing = {tag["Key"]: tag["Value"] for tag in existing_tag_set}
-        tags_new = {**tags_existing, **tags}
-
-        # convert dictionary to boto/TagSet list/format
-        tag_set = [{"Key": k, "Value": v} for k, v in tags_new.items()]
-
-        # Update tags
-        tagging.put(Tagging={"TagSet": tag_set})
-
-    def tag_bucket(self, bucket_name, tags):
-        """Add the given `tags` to the S3 bucket called `bucket_name`"""
-        s3_resource = self.boto3_session.resource("s3")
-        try:
-            bucket = s3_resource.Bucket(bucket_name)
-            self._tag_bucket(bucket, tags)
-        except s3_resource.meta.client.exceptions.NoSuchBucket:
-            log.warning(f"Bucket {bucket_name} doesn't exist")
->>>>>>> 6f6bf19b
 
     def update_policy_members(self, policy_arn, role_names):
         policy = self.boto3_session.resource("iam").Policy(policy_arn)
         members = set(policy.attached_roles.all())
         existing = {member.role_name for member in members}
 
-<<<<<<< HEAD
         for role in role_names - existing:
             policy.attach_role(RoleName=role)
 
@@ -661,83 +518,10 @@
 
 
 class AWSParameterStore(AWSService):
-=======
-class AWSPolicy(AWSService):
-
-    def create_policy(self, name, path, policy_document=None):
-        policy_document = policy_document or BASE_S3_ACCESS_POLICY
-        iam = self.boto3_session.resource("iam")
-        try:
-            iam.create_policy(
-                PolicyName=name,
-                Path=path,
-                PolicyDocument=json.dumps(policy_document),
-            )
-        except iam.meta.client.exceptions.EntityAlreadyExistsException:
-            log.warning(f"Skipping creating policy {path}{name}: Already exists")
-
-    def update_policy_members(self, policy_arn, role_names):
-        policy = self.boto3_session.resource("iam").Policy(policy_arn)
-        members = set(policy.attached_roles.all())
-        existing = {member.role_name for member in members}
-
-        for role in role_names - existing:
-            policy.attach_role(RoleName=role)
-
-        for role in existing - role_names:
-            policy.detach_role(RoleName=role)
-
-    def delete_policy(self, policy_arn):
-        policy = self.boto3_session.resource("iam").Policy(policy_arn)
-        try:
-            policy.load()
-        except policy.meta.client.exceptions.NoSuchEntityException:
-            log.warning(f"Skipping deletion of policy {policy_arn}: Does not exist")
-            return
-
-        for role in policy.attached_roles.all():
-            policy.detach_role(RoleName=role.name)
-
-        for version in policy.versions.all():
-            if version.version_id != policy.default_version_id:
-                version.delete()
-
-        policy.delete()
-
-    def grant_policy_bucket_access(self, policy_arn, bucket_arn, access_level, path_arns=None):
-        if access_level not in ("readonly", "readwrite"):
-            raise ValueError("access_level must be 'readonly' or 'readwrite'")
-
-        if bucket_arn and not path_arns:
-            path_arns = [bucket_arn]
-
-        policy = self.boto3_session.resource("iam").Policy(policy_arn)
-        policy = ManagedS3AccessPolicy(policy)
-        policy.revoke_access(bucket_arn)
-        policy.grant_list_access(bucket_arn)
-        for arn in path_arns or []:
-            policy.grant_object_access(arn, access_level)
-        policy.put()
-
-    def revoke_policy_bucket_access(self, policy_arn, bucket_arn=None):
-        if not bucket_arn:
-            log.warning(
-                f"Asked to revoke {policy_arn} group access to nothing"
-            )
-            return
-
-        policy = self.boto3_session.resource("iam").Policy(policy_arn)
-        policy = ManagedS3AccessPolicy(policy)
-        policy.revoke_access(bucket_arn)
-        policy.put()
-
-
-class AWSParameterStore(AWSService):
 
     def __init__(self, assume_role_name = None, profile_name = None):
         super(AWSParameterStore, self).__init__(assume_role_name=assume_role_name, profile_name=profile_name)
         self.client = self.boto3_session.client("ssm", region_name=settings.AWS_DEFAULT_REGION)
->>>>>>> 6f6bf19b
 
     def create_parameter(self, name, value, role_name, description=""):
         ssm = self.boto3_session.client("ssm", region_name=settings.AWS_DEFAULT_REGION)
@@ -760,6 +544,12 @@
         try:
             ssm.delete_parameter(Name=name)
         except ssm.exceptions.ParameterNotFound:
+            log.warning(f"Skipping deleting Parameter {name}: Does not exist")
+
+    def get_parameter(self, name):
+        try:
+            return self.client.get_parameter(Name=name, WithDecryption=True)
+        except self.client.exceptions.ParameterNotFound:
             log.warning(f"Skipping deleting Parameter {name}: Does not exist")
 
 
@@ -809,7 +599,7 @@
         except botocore.exceptions.ClientError as error:
             raise AWSSecretManagerError(self._format_error_message(error.response))
 
-    def update_secret(self, secret_name, secret_data, delete_keys: list=[]):
+    def update_secret(self, secret_name, secret_data):
         try:
             kwargs = {"SecretId": secret_name}
             response = self.client.get_secret_value(SecretId=secret_name)
@@ -821,10 +611,6 @@
                     origin_data = json.loads(response['SecretString'])
                 for key, value in secret_data.items():
                     origin_data[key] = value
-                for key in delete_keys:
-                    if key in origin_data:
-                        del origin_data[key]
-
                 kwargs["SecretString"] = json.dumps(origin_data)
             self.client.update_secret(**kwargs)
         except botocore.exceptions.ClientError as error:
