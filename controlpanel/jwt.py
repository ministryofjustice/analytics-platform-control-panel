# Third-party
import requests
import structlog
from django.conf import settings
from jose import jwt
from jose.exceptions import JWTError
from requests.exceptions import RequestException
from rest_framework import HTTP_HEADER_ENCODING

log = structlog.getLogger(__name__)


class JWTDecodeError(Exception):
    pass


class JWT:
    def __init__(self, raw_token):
        self._header = None
        self._jwk = None
        self._payload = None
        self._raw_token = raw_token
        self.jwks_url = settings.OIDC_OP_JWKS_ENDPOINT
        self.decode_options = {
<<<<<<< HEAD
            'algorithms': [settings.OIDC_RP_SIGN_ALGO],
            'audience': settings.OIDC_CPANEL_API_AUDIENCE,
            'options': {
                'require_sub': True,
=======
            "algorithms": [settings.OIDC_RP_SIGN_ALGO],
            "audience": settings.OIDC_RP_CLIENT_ID,
            "options": {
                "verify_aud": False,
                "verify_claims": False,
                "verify_signature": False,
>>>>>>> ce8c51e0
            },
        }

    def __str__(self):
        return self._raw_token

    @property
    def header(self):
        if not self._header:
            try:
                self._header = jwt.get_unverified_header(self._raw_token)
<<<<<<< HEAD
            except jwt.JWTError:
=======
            except jwt.JWTError as jwt_error:  # noqa: F841
>>>>>>> ce8c51e0
                return None
        return self._header

    @property
    def jwk(self):
        if not self._jwk and self.header:
            try:
                response = requests.get(self.jwks_url, verify=False)
                response.raise_for_status()
            except RequestException as error:
                raise JWTDecodeError(f"Failed fetching JWK: {error}")

            jwks = response.json()

            for jwk in jwks.get("keys", []):
                if jwk["kid"] == self.header["kid"]:
                    self._jwk = jwk
                    return self._jwk

            raise JWTDecodeError(
                f'No JWK with id {self.header["kid"]} found at {self.jwks_url} '
                f"while decoding {self._raw_token}"
            )

        return self._jwk

    @property
    def payload(self):
        if not self._payload:
            try:
                self._payload = jwt.decode(
                    self._raw_token,
                    key=self.jwk,
                    **self.decode_options,
                )
            except (JWTError, KeyError) as error:
                raise JWTDecodeError(f"Failed decoding JWT: {error}")
        return self._payload

    def validate(self):
        try:
            self._payload = jwt.decode(
                self._raw_token,
                key=self.jwk,
                **self.decode_options,
            )
        except (JWTError, KeyError) as error:
            raise JWTDecodeError(f'Failed decoding JWT: {error}')

    @classmethod
    def from_auth_header(cls, request):
        """
        Parse the HTTP_AUTHORIZATION header from the given request and extract the
        JWT if present
        """
        header = request.META.get("HTTP_AUTHORIZATION")

        if header is None:
            return None

        # workaround for Django test client
        if isinstance(header, bytes):
            header = header.decode(HTTP_HEADER_ENCODING)

        type, _, credential = header.partition(" ")

        # accept legacy non-standard 'JWT' prefix
        if type.lower() not in ("jwt", "bearer"):
            return None

        return cls(credential)<|MERGE_RESOLUTION|>--- conflicted
+++ resolved
@@ -22,19 +22,10 @@
         self._raw_token = raw_token
         self.jwks_url = settings.OIDC_OP_JWKS_ENDPOINT
         self.decode_options = {
-<<<<<<< HEAD
-            'algorithms': [settings.OIDC_RP_SIGN_ALGO],
-            'audience': settings.OIDC_CPANEL_API_AUDIENCE,
-            'options': {
-                'require_sub': True,
-=======
             "algorithms": [settings.OIDC_RP_SIGN_ALGO],
-            "audience": settings.OIDC_RP_CLIENT_ID,
+            "audience": settings.OIDC_CPANEL_API_AUDIENCE,
             "options": {
-                "verify_aud": False,
-                "verify_claims": False,
-                "verify_signature": False,
->>>>>>> ce8c51e0
+                "require_sub": True,
             },
         }
 
@@ -46,11 +37,7 @@
         if not self._header:
             try:
                 self._header = jwt.get_unverified_header(self._raw_token)
-<<<<<<< HEAD
             except jwt.JWTError:
-=======
-            except jwt.JWTError as jwt_error:  # noqa: F841
->>>>>>> ce8c51e0
                 return None
         return self._header
 
