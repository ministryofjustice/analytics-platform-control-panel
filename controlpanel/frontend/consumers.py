# Standard library
import asyncio
import json
import os
from datetime import datetime
import os
from pathlib import Path
from time import sleep

# Third-party
import structlog
# from asgiref.sync import async_to_sync
from channels.consumer import SyncConsumer
# from channels.layers import get_channel_layer
from django.db import transaction

# First-party/Local
from controlpanel.api import cluster
from controlpanel.api.cluster import (  # TOOL_IDLED,; TOOL_READY,
    HOME_RESET_FAILED,
    HOME_RESETTING,
    TOOL_DEPLOY_FAILED,
    TOOL_DEPLOYING,
    TOOL_RESTARTING,
)
from controlpanel.api.models import (
    App,
    HomeDirectory,
    IPAllowlist,
    Tool,
    ToolDeployment,
    User,
)
from controlpanel.utils import (PatchedAsyncHttpConsumer, sanitize_dns_label, send_sse)

WORKER_HEALTH_FILENAME = "/tmp/worker_health.txt"


# channel_layer = get_channel_layer()

log = structlog.getLogger(__name__)


class SSEConsumer(PatchedAsyncHttpConsumer):
    """
    Server Sent Events filtered by the request user's id - so a user only
    receives SSEs intended for them and not any other user.
    """

    def __init__(self, *args, **kwargs):
        super().__init__(*args, **kwargs)
        self.streaming = False

    async def handle(self, body):
        """
        Start an event-stream response to the HTTP request (eg: GET /events/)
        """
        self.streaming = True

        user = self.scope.get("user")
        if not user or not user.is_authenticated:
            await self.send_response(403, b"Forbidden")
            return

        await self.send_headers(
            headers=[
                (b"Cache-Control", b"no-cache"),
                (b"Content-Type", b"text/event-stream"),
                (b"Transfer-Encoding", b"chunked"),
            ]
        )

        # headers are not sent until some part of the body is sent, so send an
        # empty string to force them
        await self.send_body(b"", more_body=True)

        # schedule a coroutine to send keepalive updates
        asyncio.get_running_loop().create_task(self.stream())

        # listen for messages for the current request user only
        group = sanitize_dns_label(self.scope.get("user").auth0_id)
        await self.channel_layer.group_add(group, self.channel_name)

    async def stream(self):
        """
        Send a keepalive message every minute to prevent timeouts
        """
        while self.streaming:
            await self.sse_event(
                {
                    "event": "keepalive",
                    "data": datetime.now().isoformat(),
                }
            )
            await asyncio.sleep(60)

    async def sse_event(self, event):
        """
        Receive messages with {'type': 'sse.event'} and send as an SSE to the
        client
        """
        payload = "\n".join(f"{key}: {value}" for key, value in event.items())

        await self.send_body(
            f"{payload}\n\n".encode("utf-8"),
            more_body=self.streaming,
        )

    async def disconnect(self):
        """
        Stop the coroutine running on client disconnect
        """
        self.streaming = False

        # leave the group if user is logged in.
        user = self.scope.get("user")
        if user.is_authenticated:
            group = sanitize_dns_label(user.auth0_id)
            await self.channel_layer.group_discard(group, self.channel_name)


class BackgroundTaskConsumer(SyncConsumer):
    def app_ip_ranges_update(self, message):
        user = User.objects.get(auth0_id=message["user_id"])
        app = App.objects.get(pk=message["app_id"])

        app_manager_ins = cluster.App(app, user.github_api_token)
        deployment_env_names = app_manager_ins.get_deployment_envs()

        for env_name in deployment_env_names:
            app_manager_ins.create_or_update_secret(
                env_name=env_name,
                secret_key=cluster.App.IP_RANGES,
                secret_value=app.env_allowed_ip_ranges(env_name=env_name),
            )

    def app_ip_ranges_delete(self, message):
        user = User.objects.get(auth0_id=message["user_id"])
        app = App.objects.get(pk=message["app_id"])
        ip_range = IPAllowlist.objects.get(pk=message["ip_range_id"])

        with transaction.atomic():
            app.ip_allowlists.remove(ip_range)

            app_manager_ins = cluster.App(app, user.github_api_token)
            deployment_env_names = app_manager_ins.get_deployment_envs()
            for env_name in deployment_env_names:
                app_manager_ins.create_or_update_secret(
                    env_name=env_name,
                    secret_key=cluster.App.IP_RANGES,
                    secret_value=app.env_allowed_ip_ranges(env_name=env_name),
                )

        # Check whether the ip_range has been used by anywhere,
        # then remove it permanently, race condition?
        if ip_range.apps.count() == 0:
            ip_range.delete()

    def tool_deploy(self, message):
        """
        Deploy the named tool for the specified user
        Expects a message with `tool_name`, `version` and `user_id` values
        """

        tool, user = self.get_tool_and_user(message)
        id_token = message["id_token"]
        old_chart_name = message.get("old_chart_name", None)
        tool_deployment = ToolDeployment(tool, user, old_chart_name)

        update_tool_status(tool_deployment, id_token, TOOL_DEPLOYING)
        try:
            tool_deployment.save()
        except ToolDeployment.Error as err:
            self._send_to_sentry(err)
            update_tool_status(tool_deployment, id_token, TOOL_DEPLOY_FAILED)
            log.error(err)
            return

        status = wait_for_deployment(tool_deployment, id_token)

        if status == TOOL_DEPLOY_FAILED:
            log.warning(f"Failed deploying {tool.name} for {user}")
        else:
            log.debug(f"Deployed {tool.name} for {user}")

    def _send_to_sentry(self, error):
        if os.environ.get("SENTRY_DSN"):
            # Third-party
            import sentry_sdk

            sentry_sdk.capture_exception(error)

    def tool_restart(self, message):
        """
        Restart the named tool for the specified user
        """
        tool, user = self.get_tool_and_user(message)
        id_token = message["id_token"]

        tool_deployment = ToolDeployment(tool, user)
        update_tool_status(tool_deployment, id_token, TOOL_RESTARTING)

        tool_deployment.restart(id_token=id_token)

        status = wait_for_deployment(tool_deployment, id_token)

        if status == TOOL_DEPLOY_FAILED:
            log.warning(f"Failed restarting {tool.name} for {user}")
        else:
            log.debug(f"Restarted {tool.name} for {user}")

    def get_tool_and_user(self, message):
        tool = Tool.objects.get(pk=message["tool_id"])
        if not tool:
            raise Exception(f"no Tool record found for query {message['tool_id']}")
        user = User.objects.get(auth0_id=message["user_id"])
        return tool, user

    def home_reset(self, message):
        """
        Reset the home directory of the specified user.
        """
        user = User.objects.get(auth0_id=message["user_id"])
        home_directory = HomeDirectory(user)
        update_home_status(home_directory, HOME_RESETTING)

        home_directory.reset()

        status = wait_for_home_reset(home_directory)

        if status == HOME_RESET_FAILED:
            log.warning(f"Failed to reset home directory for user {user}")
        else:
            log.debug(f"Reset home directory for user {user}")

    def workers_health(self, message):
        Path(WORKER_HEALTH_FILENAME).touch()

        log.debug("Worker health ping task executed")


def update_tool_status(tool_deployment, id_token, status):
    user = tool_deployment.user
    tool = tool_deployment.tool

    payload = {
        "toolName": tool.chart_name,
        "version": tool.version,
        "tool_id": tool.id,
        "status": status,
    }
    send_sse(
        user.auth0_id,
        {
            "event": "toolStatus",
            "data": json.dumps(payload),
        },
    )


def update_home_status(home_directory, status):
    """
    Update the user with the status of their home directory reset task.
    """
    user = home_directory.user
    send_sse(
        user.auth0_id,
        {
            "event": "homeStatus",
            "data": json.dumps({"status": status}),
        },
    )


<<<<<<< HEAD
# this used currently to run a task
def start_background_task(task, message):
    async_to_sync(channel_layer.send)(
        "background_tasks",
        {
            "type": task,
            **message,
        },
    )


=======
>>>>>>> ff54cb44
def wait_for_deployment(tool_deployment, id_token):
    status = TOOL_DEPLOYING
    while status == TOOL_DEPLOYING:
        status = tool_deployment.get_status(id_token)
        update_tool_status(tool_deployment, id_token, status)
        sleep(1)
    return status


def wait_for_home_reset(home_directory):
    """
    Check and report upon the reset of the user's home directory.
    """
    status = HOME_RESETTING
    while status == HOME_RESETTING:
        status = home_directory.get_status()
        update_home_status(home_directory, status)
        sleep(1)
    return status<|MERGE_RESOLUTION|>--- conflicted
+++ resolved
@@ -272,20 +272,6 @@
     )
 
 
-<<<<<<< HEAD
-# this used currently to run a task
-def start_background_task(task, message):
-    async_to_sync(channel_layer.send)(
-        "background_tasks",
-        {
-            "type": task,
-            **message,
-        },
-    )
-
-
-=======
->>>>>>> ff54cb44
 def wait_for_deployment(tool_deployment, id_token):
     status = TOOL_DEPLOYING
     while status == TOOL_DEPLOYING:
