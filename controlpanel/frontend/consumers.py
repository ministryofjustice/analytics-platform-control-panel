import asyncio
from datetime import datetime
import json
import logging
from time import sleep
import uuid

from asgiref.sync import async_to_sync
from channels.consumer import SyncConsumer
from channels.layers import get_channel_layer
from django.conf import settings
from django.urls import reverse

from controlpanel.api.cluster import (
    TOOL_DEPLOYING,
    TOOL_DEPLOY_FAILED,
    TOOL_IDLED,
    TOOL_READY,
    TOOL_RESTARTING,
<<<<<<< HEAD
=======
    TOOL_UPGRADED,
    HOME_RESETTING,
    HOME_RESET_FAILED,
>>>>>>> 54420d74
)
from controlpanel.api.models import Tool, ToolDeployment, User, HomeDirectory
from controlpanel.utils import PatchedAsyncHttpConsumer, sanitize_dns_label


channel_layer = get_channel_layer()

log = logging.getLogger(__name__)


class SSEConsumer(PatchedAsyncHttpConsumer):
    """
    Server Sent Events filtered by the request user's id - so a user only
    receives SSEs intended for them and not any other user.
    """

    def __init__(self, *args, **kwargs):
        super().__init__(*args, **kwargs)
        self.streaming = False

    async def handle(self, body):
        """
        Start an event-stream response to the HTTP request (eg: GET /events/)
        """
        self.streaming = True

        user = self.scope.get("user")
        if not user or not user.is_authenticated:
            await self.send_response(403, b"Forbidden")
            return

        await self.send_headers(
            headers=[
                (b"Cache-Control", b"no-cache"),
                (b"Content-Type", b"text/event-stream"),
                (b"Transfer-Encoding", b"chunked"),
            ]
        )

        # headers are not sent until some part of the body is sent, so send an
        # empty string to force them
        await self.send_body(b"", more_body=True)

        # schedule a coroutine to send keepalive updates
        asyncio.get_event_loop().create_task(self.stream())

        # listen for messages for the current request user only
        group = sanitize_dns_label(self.scope.get("user").auth0_id)
        await self.channel_layer.group_add(group, self.channel_name)

    async def stream(self):
        """
        Send a keepalive message every minute to prevent timeouts
        """
        while self.streaming:
            await self.sse_event(
                {"event": "keepalive", "data": datetime.now().isoformat(),}
            )
            await asyncio.sleep(60)

    async def sse_event(self, event):
        """
        Receive messages with {'type': 'sse.event'} and send as an SSE to the
        client
        """
        payload = "\n".join(f"{key}: {value}" for key, value in event.items())

        await self.send_body(
            f"{payload}\n\n".encode("utf-8"), more_body=self.streaming,
        )

    async def disconnect(self):
        """
        Stop the coroutine running on client disconnect
        """
        self.streaming = False

        # leave the group
        group = sanitize_dns_label(self.scope.get("user").auth0_id)
        await self.channel_layer.group_discard(group, self.channel_name)


class BackgroundTaskConsumer(SyncConsumer):
    def tool_deploy(self, message):
        """
        Deploy the named tool for the specified user
        Expects a message with `tool_name`, `version` and `user_id` values
        """

        tool, user = self.get_tool_and_user(message)
        id_token = message["id_token"]
        tool_deployment = ToolDeployment(tool, user)

        update_tool_status(tool_deployment, id_token, TOOL_DEPLOYING)
        try:
            tool_deployment.save()
        except ToolDeployment.Error as err:
            update_tool_status(tool_deployment, id_token, TOOL_DEPLOY_FAILED)
            log.error(err)
            return

        status = wait_for_deployment(tool_deployment, id_token)

        if status == TOOL_DEPLOY_FAILED:
            log.error(f"Failed deploying {tool.name} for {user}")
        else:
            log.debug(f"Deployed {tool.name} for {user}")

    def tool_restart(self, message):
        """
        Restart the named tool for the specified user
        """
        tool, user = self.get_tool_and_user(message)
        id_token = message["id_token"]

        tool_deployment = ToolDeployment(tool, user)
        update_tool_status(tool_deployment, id_token, TOOL_RESTARTING)

        tool_deployment.restart(id_token=id_token)

        status = wait_for_deployment(tool_deployment, id_token)

        if status == TOOL_DEPLOY_FAILED:
            log.error(f"Failed restarting {tool.name} for {user}")
        else:
            log.debug(f"Restarted {tool.name} for {user}")

    def get_tool_and_user(self, message):
        tool_args = {"chart_name": message["tool_name"]}
        if "version" in message:
            tool_args["version"] = message["version"]

        # On restart we don't specify the version as it doesn't make
        # sense to do so. As we're now allowing more than one
        # Tool instance for the same chart name this means we have to
        # use `filter().first()` (instead of `.get()`) to avoid getting
        # a Django exception when `get()` finds more than 1 Tool record
        # with the same chart name
        tool = Tool.objects.filter(**tool_args).first()
        if not tool:
            raise Exception(f"no Tool record found for query {tool_args}")
        user = User.objects.get(auth0_id=message["user_id"])
        return tool, user

    def home_reset(self, message):
        """
        Reset the home directory of the specified user.
        """
        user = User.objects.get(auth0_id=message["user_id"])
        home_directory = HomeDirectory(user)
        update_home_status(home_directory, HOME_RESETTING)
        
        home_directory.reset()

        status = wait_for_home_reset(home_directory)

        if status == HOME_RESET_FAILED:
            log.error(f"Failed to reset home directory for user {user}")
        else:
            log.debug(f"Reset home directory for user {user}")


def send_sse(user_id, event):
    """
    Tell the SSEConsumer to send an event to the specified user
    """
    async_to_sync(channel_layer.group_send)(
        sanitize_dns_label(user_id), {"type": "sse.event", **event},
    )


def update_tool_status(tool_deployment, id_token, status):
    user = tool_deployment.user
    tool = tool_deployment.tool

    app_version = tool_deployment.get_installed_app_version(id_token)

    payload = {
        "toolName": tool.chart_name,
        "version": tool.version,
        "appVersion": app_version,
        "status": status,
    }
    send_sse(user.auth0_id, {"event": "toolStatus", "data": json.dumps(payload),})


def update_home_status(home_directory, status):
    """
    Update the user with the status of their home directory reset task.
    """
    user = home_directory.user
    send_sse(
        user.auth0_id,
        {
            "event": "homeStatus",
            "data": json.dumps({
                "status": status
            }),
        }
    )


def start_background_task(task, message):
    async_to_sync(channel_layer.send)(
        "background_tasks", {"type": task, **message,},
    )


def wait_for_deployment(tool_deployment, id_token):
    status = TOOL_DEPLOYING
    while status == TOOL_DEPLOYING:
        status = tool_deployment.get_status(id_token)
        update_tool_status(tool_deployment, id_token, status)
        sleep(1)
    return status


def wait_for_home_reset(home_directory):
    """
    Check and report upon the reset of the user's home directory.
    """
    status = HOME_RESETTING
    while status == HOME_RESETTING:
        status = home_directory.get_status()
        update_home_status(home_directory, status)
        sleep(1)
    return status<|MERGE_RESOLUTION|>--- conflicted
+++ resolved
@@ -17,12 +17,8 @@
     TOOL_IDLED,
     TOOL_READY,
     TOOL_RESTARTING,
-<<<<<<< HEAD
-=======
-    TOOL_UPGRADED,
     HOME_RESETTING,
     HOME_RESET_FAILED,
->>>>>>> 54420d74
 )
 from controlpanel.api.models import Tool, ToolDeployment, User, HomeDirectory
 from controlpanel.utils import PatchedAsyncHttpConsumer, sanitize_dns_label
