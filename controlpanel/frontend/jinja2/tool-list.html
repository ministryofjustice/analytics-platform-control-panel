{% extends "base.html" %}

{% set page_title = "Your tools" %}
{% set page_name = "tools" %}

{% block content %}

<h1 class="govuk-heading-xl">Your tools</h1>

<p class="govuk-body">The status of your tools will update automatically.</p>

<<<<<<< HEAD
{% for chart_name, tool_info in tools_info.items() %}
{% set deployment = tool_info["deployment"] %}
<h2 class="govuk-heading-m">{{ tool_info.name }}</h2>
<div class="govuk-grid-row">
  <div class="govuk-grid-column-two-thirds">
    <form action="{{ url('deploy-tool', kwargs={"name": chart_name}) }}"
        data-action-name="deploy"
        class="tool-action"
        id="form-{{ chart_name }}"
        method="post">
        {{ csrf_input }}
      <div class="govuk-form-group">
          <label class="govuk-label" for="tools">
            Version
          </label>
          <select class="govuk-select govuk-!-width-full govuk-!-font-size-16"
            data-action-target="{{ chart_name }}"
            id="tools-{{ chart_name }}" name="version">
            {% set installed_chart_version = None %}
            {% if deployment %}
              {% set installed_chart_version = deployment.get_installed_chart_version(id_token) %}
              <option class="installed" value="{{ installed_chart_version }}">
              [Build {{ installed_chart_version }}]  {{ deployment.get_installed_app_version(id_token) or "Unknown" }} (installed)
              </option>
            {% else %}
              <option class="not-installed">Not deployed - select a tool from this list and click "Deploy" to start</option>
            {% endif %}
            {% for chart_version, app_version in tool_info["versions"].items(): %}
              {% if chart_version != installed_chart_version: %}
                <option value="{{ chart_version }}">
                  [Build {{ chart_version }}]  {{ app_version or "Unknown" }}
                </option>
              {% endif %}
            {% endfor %}
          </select>
      </div>
    </form>
  </div>
  <div class="govuk-grid-column-one-third">
  <p class="govuk-!-margin-bottom-1">Status:
  <span class="govuk-!-font-weight-bold">
    {% if deployment %}
      {{ deployment.get_status(id_token) | default("") }}
    {% else %}
    Not deployed
    {% endif %}
  </span>
  </p>

  <form style="display: inline;">
    <button class="govuk-button govuk-button--secondary govuk-!-margin-right-1 govuk-!-margin-top-0 js-confirm"
        data-action-name="deploy"
        data-form-target="form-{{ chart_name }}"
        id="deploy-{{ chart_name }}"
        data-confirm-message="Do you wish to install this version of {{ tool_info['name'] }}?"
        disabled>
      Deploy
    </button>
  </form>

  <a class="govuk-button govuk-button--secondary govuk-!-margin-right-1 govuk-!-margin-top-0"
    data-action-name="open"
    href="{{ tool_info['url'] }}"
    rel="noopener"
    target="_blank"
    {% if not deployment %} disabled {% endif %}>
      Open
  </a>

  <form action="{{ url('restart-tool', kwargs={'name': chart_name}) }}"
    data-action-name="restart"
    method="post"
    style="display: inline;">
    {{ csrf_input }}
    <button class="govuk-button govuk-button--secondary govuk-!-margin-right-1 govuk-!-margin-top-0"
      data-action-name="restart"
      {% if not deployment %} disabled {% endif %}>
        Restart
    </button>
  </form>
  </div>
</div>
<hr class="govuk-section-break govuk-section-break--visible govuk-!-margin-bottom-4">
{% endfor %}
=======
<p class="govuk-body">If your tools get into a broken state, try
<a href="{{ url('home-reset') }}">resetting your home directory</a>.</p>

<table class="govuk-table">
  <thead class="govuk-table__head">
    <tr class="govuk-table__row">
      <th class="govuk-table__header govuk-!-width-one-half">Name</th>
      <th class="govuk-table__header govuk-!-width-one-quarter">Status</th>
      <th class="govuk-table__header govuk-!-width-one-quarter"><span class="govuk-visually-hidden">Actions</span></th>
    </tr>
  </thead>
  <tbody class="govuk-table__body">
  {% for tool in tools %}
    {% set deployment = deployed_tools.get(tool) %}
    <tr class="govuk-table__row sse-listener tool-status" data-tool-name="{{ tool.chart_name }}">
      <td class="govuk-table__cell">
        {{ tool.name }}
        <br/>
        <small class="tool-app-version">
          {% if deployment %}
            {{ deployment.get_installed_app_version(id_token) or "Unknown" }}
          {% endif %}
        </small>
      </td>
      <td class="govuk-table__cell">
        <div class="tool-status-label">
          {{ deployment and deployment.get_status(id_token) | default("") }}
        </div>
      </td>
      <td class="govuk-table__cell align-right no-wrap">
        <a class="govuk-button govuk-button--secondary tool-action {% if not deployment %} govuk-visually-hidden {% endif %}"
          data-action-name="open"
          href="{{ tool.url(request.user) }}"
          rel="noopener"
          target="_blank">
         Open
       </a>
        <form action="{{ url('restart-tool', kwargs={'name': tool.chart_name}) }}"
              class="background-submit tool-action {% if not deployment %} govuk-visually-hidden {% endif %}"
              data-action-name="restart"
              method="post">
          {{ csrf_input }}
          {# <input type="hidden" value="{{ tool.version }}" name="version"> #}
          <button class="govuk-button govuk-button--secondary right">Restart</button>
        </form>
        <form action="{{ url('deploy-tool', kwargs={"name": tool.chart_name}) }}"
              class="background-submit tool-action {% if deployment %} govuk-visually-hidden {% endif %}"
              data-action-name="deploy"
              method="post">
          {{ csrf_input }}
          <input type="hidden" value="{{ tool.version }}" name="version">
          <button class="govuk-button govuk-button--secondary right js-confirm" data-confirm-message="This will install {{ tool.name }} ({% if tool.app_version %}{{ tool.app_version }}{% else %}version information not available{% endif %}), do you wish to continue?">Deploy</button>
        </form>
        {% if deployment and deployment.outdated(id_token) %}
          <form action="{{ url('upgrade-tool', kwargs={"name": tool.chart_name}) }}"
                class="background-submit tool-action {% if not deployment %} govuk-visually-hidden {% endif %}"
                data-action-name="upgrade"
                method="post">
            {{ csrf_input }}
            <input type="hidden" value="{{ tool.version }}" name="version">
            <button class="govuk-button govuk-button--secondary right js-confirm" data-confirm-message="This will change your {{ tool.name }} instance {% if tool.app_version %}to {{ tool.app_version }}{% else %}(version information not available){% endif %}, do you wish to continue?">Upgrade</button>
          </form>
        {% endif %}
      </td>
    </tr>
    {% endfor %}
  </tbody>
  <tfoot class="govuk-table__foot">
    <tr class="govuk-table__row">
      <td class="govuk-table__cell" colspan="3">
        {{ tools|length }} tool{% if tools|length != 1 %}s{% endif %}
      </td>
    </tr>
  </tfoot>
</table>
>>>>>>> 54420d74

<p class="govuk-body">
  {% if env == "alpha" %}
    You can <a href="https://grafana.services.{{ env }}.mojanalytics.xyz/d/platformusers/platform-users?refresh=10s&orgId=1&var-Username={{ request.user.username }}" target="_blank" rel="noopener">view your resource utilisation on Grafana (opens in new tab)</a>.
  {% else %}
    <em>(Grafana not available in {{ env }} environment)</em>
  {% endif %}
</p>
{% endblock %}<|MERGE_RESOLUTION|>--- conflicted
+++ resolved
@@ -9,7 +9,9 @@
 
 <p class="govuk-body">The status of your tools will update automatically.</p>
 
-<<<<<<< HEAD
+<p class="govuk-body">If your tools get into a broken state, try
+<a href="{{ url('home-reset') }}">resetting your home directory</a>.</p>
+
 {% for chart_name, tool_info in tools_info.items() %}
 {% set deployment = tool_info["deployment"] %}
 <h2 class="govuk-heading-m">{{ tool_info.name }}</h2>
@@ -94,83 +96,6 @@
 </div>
 <hr class="govuk-section-break govuk-section-break--visible govuk-!-margin-bottom-4">
 {% endfor %}
-=======
-<p class="govuk-body">If your tools get into a broken state, try
-<a href="{{ url('home-reset') }}">resetting your home directory</a>.</p>
-
-<table class="govuk-table">
-  <thead class="govuk-table__head">
-    <tr class="govuk-table__row">
-      <th class="govuk-table__header govuk-!-width-one-half">Name</th>
-      <th class="govuk-table__header govuk-!-width-one-quarter">Status</th>
-      <th class="govuk-table__header govuk-!-width-one-quarter"><span class="govuk-visually-hidden">Actions</span></th>
-    </tr>
-  </thead>
-  <tbody class="govuk-table__body">
-  {% for tool in tools %}
-    {% set deployment = deployed_tools.get(tool) %}
-    <tr class="govuk-table__row sse-listener tool-status" data-tool-name="{{ tool.chart_name }}">
-      <td class="govuk-table__cell">
-        {{ tool.name }}
-        <br/>
-        <small class="tool-app-version">
-          {% if deployment %}
-            {{ deployment.get_installed_app_version(id_token) or "Unknown" }}
-          {% endif %}
-        </small>
-      </td>
-      <td class="govuk-table__cell">
-        <div class="tool-status-label">
-          {{ deployment and deployment.get_status(id_token) | default("") }}
-        </div>
-      </td>
-      <td class="govuk-table__cell align-right no-wrap">
-        <a class="govuk-button govuk-button--secondary tool-action {% if not deployment %} govuk-visually-hidden {% endif %}"
-          data-action-name="open"
-          href="{{ tool.url(request.user) }}"
-          rel="noopener"
-          target="_blank">
-         Open
-       </a>
-        <form action="{{ url('restart-tool', kwargs={'name': tool.chart_name}) }}"
-              class="background-submit tool-action {% if not deployment %} govuk-visually-hidden {% endif %}"
-              data-action-name="restart"
-              method="post">
-          {{ csrf_input }}
-          {# <input type="hidden" value="{{ tool.version }}" name="version"> #}
-          <button class="govuk-button govuk-button--secondary right">Restart</button>
-        </form>
-        <form action="{{ url('deploy-tool', kwargs={"name": tool.chart_name}) }}"
-              class="background-submit tool-action {% if deployment %} govuk-visually-hidden {% endif %}"
-              data-action-name="deploy"
-              method="post">
-          {{ csrf_input }}
-          <input type="hidden" value="{{ tool.version }}" name="version">
-          <button class="govuk-button govuk-button--secondary right js-confirm" data-confirm-message="This will install {{ tool.name }} ({% if tool.app_version %}{{ tool.app_version }}{% else %}version information not available{% endif %}), do you wish to continue?">Deploy</button>
-        </form>
-        {% if deployment and deployment.outdated(id_token) %}
-          <form action="{{ url('upgrade-tool', kwargs={"name": tool.chart_name}) }}"
-                class="background-submit tool-action {% if not deployment %} govuk-visually-hidden {% endif %}"
-                data-action-name="upgrade"
-                method="post">
-            {{ csrf_input }}
-            <input type="hidden" value="{{ tool.version }}" name="version">
-            <button class="govuk-button govuk-button--secondary right js-confirm" data-confirm-message="This will change your {{ tool.name }} instance {% if tool.app_version %}to {{ tool.app_version }}{% else %}(version information not available){% endif %}, do you wish to continue?">Upgrade</button>
-          </form>
-        {% endif %}
-      </td>
-    </tr>
-    {% endfor %}
-  </tbody>
-  <tfoot class="govuk-table__foot">
-    <tr class="govuk-table__row">
-      <td class="govuk-table__cell" colspan="3">
-        {{ tools|length }} tool{% if tools|length != 1 %}s{% endif %}
-      </td>
-    </tr>
-  </tfoot>
-</table>
->>>>>>> 54420d74
 
 <p class="govuk-body">
   {% if env == "alpha" %}
