--- conflicted
+++ resolved
@@ -26,11 +26,7 @@
         {% if deployment %}
         <input
             type="hidden"
-<<<<<<< HEAD
-            value="{{ deployment['chart_name'] }}"
-=======
             value="{{ deployment.chart_name }}"
->>>>>>> 801ec2f9
             name="deployed_chart_name" />
         {% endif%}
       <div class="govuk-form-group">
@@ -43,31 +39,18 @@
             {% set installed_chart_version = None %}
             {% set installed_release_version = None %}
             {% if deployment %}
-<<<<<<< HEAD
-              {% set installed_chart_version = deployment["chart_version"] %}
-              <option class="installed" value="{{ deployment['chart_name'] }}__{{ installed_chart_version }}">
-              [{{ deployment['chart_name'] }} {{ installed_chart_version }}]  {{ deployment["description"] or "Unknown" }} (installed)
-=======
               {% set installed_chart_version = deployment.app_version %}
               {% set installed_release_version = deployment.tool_release_tag %}
               <option class="installed" value="{{ deployment.chart_name }}__{{ installed_chart_version }}__{{ deployment.tool_id }}">
               [{{ deployment.chart_name }} {{ deployment.image_tag }}]  {{ installed_chart_version or "Unknown" }} (installed)
->>>>>>> 801ec2f9
               </option>
             {% else %}
               <option class="not-installed">Not deployed - select a tool from this list and click "Deploy" to start</option>
             {% endif %}
-<<<<<<< HEAD
-            {% for chart_version, app_version in tool_info["versions"].items(): %}
-              {% if chart_version != installed_chart_version: %}
-                <option value="{{ app_version.chart_name }}__{{ chart_version }}">
-                  [{{ app_version.chart_name }} {{ chart_version }}]  {{ app_version['description'] or "Unknown" }}
-=======
             {% for release_version, release_detail in tool_info["releases"].items(): %}
               {% if release_version != installed_release_version: %}
                 <option value="{{ release_detail.chart_name }}__{{ release_detail.chart_version }}__{{ release_detail.tool_id }}">
                   [{{ release_detail.chart_name }} {{ release_detail.image_tag }}]  {{ release_detail.description or "Unknown" }}
->>>>>>> 801ec2f9
                 </option>
               {% endif %}
             {% endfor %}
@@ -79,17 +62,12 @@
   <p class="govuk-!-margin-bottom-1">Status:
   <span class="govuk-!-font-weight-bold tool-status-label">
     {% if deployment %}
-<<<<<<< HEAD
-      {{ deployment['status'] | default("") }}
-=======
       {{ deployment.status | default("") }}
->>>>>>> 801ec2f9
     {% else %}
     Not deployed
     {% endif %}
   </span>
   </p>
-
 
   <form style="display: inline;">
     <button class="govuk-button govuk-button--secondary govuk-!-margin-right-1 govuk-!-margin-top-0 js-confirm tool-action"
@@ -114,11 +92,7 @@
 
   <form
     {% if deployment %}
-<<<<<<< HEAD
-    action="{{ url('restart-tool', kwargs={'name': deployment['chart_name']}) }}"
-=======
     action="{{ url('restart-tool', kwargs={'name': deployment.chart_name, 'tool_id': deployment.tool_id}) }}"
->>>>>>> 801ec2f9
     {% endif %}
     data-action-name="restart"
     method="post"
