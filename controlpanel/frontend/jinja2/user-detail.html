--- conflicted
+++ resolved
@@ -95,7 +95,36 @@
 
 {% if request.user.has_perm('api.add_superuser') %}
 <section class="cpanel-section">
-<<<<<<< HEAD
+  <form action="{{ url('set-quicksight', kwargs={ "pk": user.auth0_id }) }}" method="post">
+    {{ csrf_input }}
+    {{ govukCheckboxes({
+      "name": "enable_quicksight",
+      "fieldset": {
+        "legend": {
+          "text": "Enable Quicksight",
+          "classes": "govuk-fieldset__legend--m",
+        },
+      },
+      "hint": {
+        "text": "Toggle access to Quicksight for a user."
+      },
+      "items": [
+        {
+          "value": "True",
+          "text": "Quicksight Enabled",
+          "checked": user.is_quicksight_enabled
+        },
+      ]
+    }) }}
+    <button class="govuk-button govuk-button--secondary">
+      Save changes
+    </button>
+  </form>
+</section>
+{% endif %}
+
+{% if request.user.has_perm('api.add_superuser') %}
+<section class="cpanel-section">
   <form action="{{ url('set-database-admin', kwargs={ "pk": user.auth0_id }) }}" method="post">
     {{ csrf_input }}
     {{ govukCheckboxes({
@@ -103,35 +132,17 @@
       "fieldset": {
         "legend": {
           "text": "Set Database Admin",
-=======
-  <form action="{{ url('set-quicksight', kwargs={ "pk": user.auth0_id }) }}" method="post">
-    {{ csrf_input }}
-    {{ govukCheckboxes({
-      "name": "enable_quicksight",
-      "fieldset": {
-        "legend": {
-          "text": "Enable Quicksight",
->>>>>>> 4681764f
-          "classes": "govuk-fieldset__legend--m",
-        },
-      },
-      "hint": {
-<<<<<<< HEAD
+          "classes": "govuk-fieldset__legend--m",
+        },
+      },
+      "hint": {
         "text": "Toggle to enable database management functions for user."
-=======
-        "text": "Toggle access to Quicksight for a user."
->>>>>>> 4681764f
-      },
-      "items": [
-        {
-          "value": "True",
-<<<<<<< HEAD
+      },
+      "items": [
+        {
+          "value": "True",
           "text": "Database Admin",
           "checked": user.is_database_admin
-=======
-          "text": "Quicksight Enabled",
-          "checked": user.is_quicksight_enabled
->>>>>>> 4681764f
         },
       ]
     }) }}
