# Third-party
import sentry_sdk
import structlog
from django.conf import settings
from django.contrib import messages
from django.http import HttpResponseRedirect
from django.shortcuts import get_object_or_404
from django.template.defaultfilters import pluralize
from django.urls import reverse_lazy
from django.views.generic.base import RedirectView
from django.views.generic.detail import DetailView, SingleObjectMixin
from django.views.generic.edit import CreateView, DeleteView, FormMixin, UpdateView
from django.views.generic.list import ListView
from rules.contrib.views import PermissionRequiredMixin

<<<<<<< HEAD
# First-party/Local
from controlpanel.api import auth0, cluster
from controlpanel.api.github import GithubAPI
=======
from controlpanel.api import auth0

from controlpanel.api import cluster
>>>>>>> 5ceab6ee
from controlpanel.api.models import (
    App,
    AppS3Bucket,
    S3Bucket,
    User,
    UserApp,
    UserS3Bucket,
)
from controlpanel.frontend.forms import (
    AddAppCustomersForm,
    CreateAppForm,
    GrantAppAccessForm,
)
from controlpanel.frontend.views import secrets
from controlpanel.oidc import OIDCLoginRequiredMixin

log = structlog.getLogger(__name__)


class AppList(OIDCLoginRequiredMixin, PermissionRequiredMixin, ListView):
    context_object_name = "apps"
    model = App
    permission_required = "api.list_app"
    template_name = "webapp-list.html"

    def get_queryset(self):
        qs = App.objects.all().prefetch_related("userapps")
        return qs.filter(userapps__user=self.request.user)


class AdminAppList(AppList):
    permission_required = "api.is_superuser"

    def get_context_data(self, **kwargs):
        context = super().get_context_data(**kwargs)
        context["all_webapps"] = True
        return context

    def get_queryset(self):
        return App.objects.all().prefetch_related("userapps")


class AppDetail(OIDCLoginRequiredMixin, PermissionRequiredMixin, DetailView):
    context_object_name = "app"
    model = App
    permission_required = "api.retrieve_app"
    template_name = "webapp-detail.html"

    def get_context_data(self, **kwargs):
        context = super().get_context_data(**kwargs)
        app = self.get_object()

        # Log data consistency warnings. (Missing Auth0 ID).
        for user in app.admins:
            if not user.auth0_id:
                log.warning(
                    "User without Auth0 ID, {}, is admin for app: {}.".format(user, app)
                )

        # TODO: Fix this.
        # THIS IS A TEMPORARY STICKING PLASTER
        # During migration to EKS, just use the hard coded domain with the
        # app's SLUG as the bottom subdomain.
        # The reason for this change is apps will be hosted on our
        # old infrastructure while users migrate to EKS. Once we have our
        # app hosting story figured out, we should do this properly.
        context["apps_on_eks"] = settings.features.apps_on_eks.enabled
        context["app_url"] = f"https://{ app.slug }.{settings.APP_DOMAIN}"

        if settings.features.apps_on_eks.enabled:
            context["app_url"] = cluster.App(app).url

        context["admin_options"] = (
            User.objects.filter(
                auth0_id__isnull=False,
            )
            .exclude(
                auth0_id="",
            )
            .exclude(
                auth0_id__in=[user.auth0_id for user in app.admins],
            )
        )

        context["grant_access_form"] = GrantAppAccessForm(
            app=app,
            exclude_connected=True,
        )

        add_customer_form_errors = self.request.session.pop(
            "add_customer_form_errors", None
        )
        if add_customer_form_errors:
            errors = context.setdefault("errors", {})
            errors["customer_email"] = add_customer_form_errors["customer_email"]

        set_secrets = cluster.App(self.object).get_secret_if_found()

        context["kibana_base_url"] = settings.KIBANA_BASE_URL
        context[
            "has_setup_completed_for_client"
        ] = auth0.ExtendedAuth0().has_setup_completed_for_client(app.slug)
        context["allowed_secret_keys"] = {
            key: set_secrets.get(key) for key, _ in secrets.ALLOWED_SECRETS.items()
        }

        context["feature_enabled"] = settings.features.app_migration.enabled
        context["parameters"] = (
            cluster.App(app).set_secret_type("parameters").get_secret_if_found()
        )
        return context


class CreateApp(OIDCLoginRequiredMixin, PermissionRequiredMixin, CreateView):
    form_class = CreateAppForm
    model = App
    permission_required = "api.create_app"
    template_name = "webapp-create.html"

    def get_context_data(self, **kwargs):
        context = super().get_context_data(**kwargs)
<<<<<<< HEAD
        context["repos"] = GithubAPI(
            self.request.user.github_api_token
        ).get_all_repositories()
=======
>>>>>>> 5ceab6ee
        return context

    def get_form_kwargs(self):
        kwargs = FormMixin.get_form_kwargs(self)
        kwargs.update(request=self.request)
        return kwargs

    def get_success_url(self):
        messages.success(
            self.request,
            f"Successfully registered {self.object.name} webapp",
        )
        return reverse_lazy("list-apps")

    def _create_or_link_datasource(self, form):
        if form.cleaned_data.get("new_datasource_name"):
            bucket = S3Bucket.objects.create(
                name=form.cleaned_data["new_datasource_name"], bucket_owner="APP"
            )
            AppS3Bucket.objects.create(
                app=self.object,
                s3bucket=bucket,
                access_level="readonly",
            )
            UserS3Bucket.objects.create(
                user=self.request.user,
                s3bucket=bucket,
                access_level="readwrite",
                is_admin=True,
            )
        elif form.cleaned_data.get("existing_datasource_id"):
            AppS3Bucket.objects.create(
                app=self.object,
                s3bucket=form.cleaned_data["existing_datasource_id"],
                access_level="readonly",
            )

    def _register_app(self, form, name, repo_url):
        self.object = App.objects.create(
            name=name,
            repo_url=repo_url,
        )

        self._create_or_link_datasource(form)

        UserApp.objects.create(
            app=self.object,
            user=self.request.user,
            is_admin=True,
        )

        client = auth0.ExtendedAuth0().setup_auth0_client(
            self.object.slug, connections=form.cleaned_data.get("connections")
        )

        secret_data: dict = {
            **self.object.construct_secret_data(client),
            "disable_authentication": form.cleaned_data.pop(
                "disable_authentication", False
            ),
        }
        cluster.App(self.object).create_or_update_secret(secret_data)

    def form_valid(self, form):
        repo_url = form.cleaned_data["repo_url"]
        _, name = repo_url.rsplit("/", 1)

        self._register_app(form, name, repo_url)
        return FormMixin.form_valid(self, form)


class GrantAppAccess(
    OIDCLoginRequiredMixin,
    PermissionRequiredMixin,
    CreateView,
):
    form_class = GrantAppAccessForm
    model = AppS3Bucket
    permission_required = "api.add_app_bucket"

    def get_form_kwargs(self):
        kwargs = FormMixin.get_form_kwargs(self)
        if "app" not in kwargs:
            kwargs["app"] = App.objects.get(pk=self.kwargs["pk"])
        return kwargs

    def get_success_url(self):
        messages.success(self.request, "Successfully granted access")
        return reverse_lazy("manage-app", kwargs={"pk": self.object.app.id})

    def form_valid(self, form):
        # TODO this can be replaced with AppS3Bucket.objects.get_or_create()
        try:
            self.object = AppS3Bucket.objects.get(
                s3bucket=form.cleaned_data["datasource"],
                app_id=self.kwargs["pk"],
            )
            self.object.access_level = form.cleaned_data["access_level"]
            self.object.save()
        except AppS3Bucket.DoesNotExist:
            self.object = AppS3Bucket.objects.create(
                access_level=form.cleaned_data["access_level"],
                app_id=self.kwargs["pk"],
                s3bucket=form.cleaned_data["datasource"],
            )
        return FormMixin.form_valid(self, form)

    def form_invalid(self, form):
        # It should be impossible to get here. The form consists of
        # ChoiceFields, so the only way an invalid input can be submitted is by
        # constructing the request manually - in which (suspicious) case we should
        # return as little information as possible
        log.warning("Received suspicious invalid grant app access request")
        raise Exception(form.errors)


class RevokeAppAccess(OIDCLoginRequiredMixin, PermissionRequiredMixin, DeleteView):
    model = AppS3Bucket
    permission_required = "api.remove_app_bucket"

    def get_success_url(self):
        messages.success(self.request, "Successfully disconnected data source")
        return reverse_lazy("manage-app", kwargs={"pk": self.object.app.id})


class UpdateAppAccess(OIDCLoginRequiredMixin, PermissionRequiredMixin, UpdateView):
    model = AppS3Bucket
    permission_required = "api.update_apps3bucket"
    fields = ["access_level"]

    def get_success_url(self):
        messages.success(self.request, "Successfully updated access")
        if self.request.POST.get("return_to") == "manage-datasource":
            return reverse_lazy(
                "manage-datasource", kwargs={"pk": self.object.s3bucket.id}
            )
        return reverse_lazy("manage-app", kwargs={"pk": self.object.app.id})


class DeleteApp(OIDCLoginRequiredMixin, PermissionRequiredMixin, DeleteView):
    model = App
    permission_required = "api.destroy_app"
    success_url = reverse_lazy("list-apps")

    def delete(self, request, *args, **kwargs):
        app = self.get_object()
        messages.success(self.request, f"Successfully deleted {app.name} app")
        return super().delete(request, *args, **kwargs)


class UpdateApp(
    OIDCLoginRequiredMixin,
    PermissionRequiredMixin,
    SingleObjectMixin,
    RedirectView,
):
    http_method_names = ["post"]
    model = App

    def get_redirect_url(self, *args, **kwargs):
        return reverse_lazy("manage-app", kwargs={"pk": kwargs["pk"]})

    def post(self, request, *args, **kwargs):
        self.perform_update(**kwargs)
        return super().post(request, *args, **kwargs)


class SetupAppAuth0(
    OIDCLoginRequiredMixin,
    PermissionRequiredMixin,
    SingleObjectMixin,
    RedirectView,
):
    http_method_names = ["post"]
    permission_required = "api.setup_app_auth0"
    model = App

    def get_redirect_url(self, *args, **kwargs):
        return reverse_lazy("manage-app", kwargs={"pk": kwargs["pk"]})

    def post(self, request, *args, **kwargs):
        app = self.get_object()
        auth0.ExtendedAuth0().setup_auth0_client(app_name=app.slug)
        return super().post(request, *args, **kwargs)


class ResetAppSecret(
    OIDCLoginRequiredMixin,
    PermissionRequiredMixin,
    SingleObjectMixin,
    RedirectView,
):
    http_method_names = ["post"]
    permission_required = "api.setup_app_auth0"
    model = App

    def get_redirect_url(self, *args, **kwargs):
        return reverse_lazy("manage-app", kwargs={"pk": kwargs["pk"]})

    def post(self, request, *args, **kwargs):
        app = self.get_object()
        client = auth0.ExtendedAuth0().clients.search_first_match(dict(name=app.slug))
        if client:
            cluster.App(app).create_or_update_secret(app.construct_secret_data(client))
        return super().post(request, *args, **kwargs)


class AddCustomers(OIDCLoginRequiredMixin, PermissionRequiredMixin, UpdateView):
    form_class = AddAppCustomersForm
    model = App
    permission_required = "api.add_app_customer"

    def form_invalid(self, form):
        self.request.session["add_customer_form_errors"] = form.errors
        return HttpResponseRedirect(
            reverse_lazy("manage-app", kwargs={"pk": self.kwargs["pk"]}),
        )

    def form_valid(self, form):
        self.get_object().add_customers(form.cleaned_data["customer_email"])
        return HttpResponseRedirect(self.get_success_url())

    def get_form_kwargs(self):
        kwargs = FormMixin.get_form_kwargs(self)
        return kwargs

    def get_success_url(self, *args, **kwargs):
        messages.success(self.request, "Successfully added customers")
        return reverse_lazy("manage-app", kwargs={"pk": self.kwargs["pk"]})


class RemoveCustomer(UpdateApp):
    permission_required = "api.remove_app_customer"

    def perform_update(self, **kwargs):
        app = self.get_object()
        user_ids = self.request.POST.getlist("customer")
        try:
            app.delete_customers(user_ids)
        except App.DeleteCustomerError as e:
            sentry_sdk.capture_exception(e)
            messages.error(
                self.request, f"Failed removing customer{pluralize(user_ids)}"
            )
        else:
            messages.success(
                self.request, f"Successfully removed customer{pluralize(user_ids)}"
            )


class AddAdmin(UpdateApp):
    permission_required = "api.add_app_admin"

    def perform_update(self, **kwargs):
        app = self.get_object()
        user = get_object_or_404(User, pk=self.request.POST["user_id"])
        if user.auth0_id:
            userapp = UserApp.objects.create(
                app=app,
                user=user,
                is_admin=True,
            )
            userapp.save()
            messages.success(self.request, f"Granted admin access to {user.name}")
        else:
            messages.error(
                self.request,
                f"Failed to grant admin access to {user.name} because they lack an Auth0 ID.",  # noqa: E501
            )


class RevokeAdmin(UpdateApp):
    permission_required = "api.revoke_app_admin"

    def perform_update(self, **kwargs):
        app = self.get_object()
        user = get_object_or_404(User, pk=kwargs["user_id"])
        userapp = get_object_or_404(UserApp, app=app, user=user)
        userapp.delete()
        messages.success(self.request, f"Revoked admin access for {user.name}")<|MERGE_RESOLUTION|>--- conflicted
+++ resolved
@@ -13,15 +13,9 @@
 from django.views.generic.list import ListView
 from rules.contrib.views import PermissionRequiredMixin
 
-<<<<<<< HEAD
 # First-party/Local
 from controlpanel.api import auth0, cluster
-from controlpanel.api.github import GithubAPI
-=======
-from controlpanel.api import auth0
-
 from controlpanel.api import cluster
->>>>>>> 5ceab6ee
 from controlpanel.api.models import (
     App,
     AppS3Bucket,
@@ -143,12 +137,6 @@
 
     def get_context_data(self, **kwargs):
         context = super().get_context_data(**kwargs)
-<<<<<<< HEAD
-        context["repos"] = GithubAPI(
-            self.request.user.github_api_token
-        ).get_all_repositories()
-=======
->>>>>>> 5ceab6ee
         return context
 
     def get_form_kwargs(self):
