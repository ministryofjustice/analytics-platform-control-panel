# Standard library
import requests
from typing import List

# Third-party
import sentry_sdk
import structlog
from django.conf import settings
from django.contrib import messages
from django.http import HttpResponseRedirect
from django.shortcuts import get_object_or_404
from django.template.defaultfilters import pluralize
from django.urls import reverse_lazy
from django.views.generic.base import RedirectView
from django.views.generic.detail import DetailView, SingleObjectMixin
from django.views.generic.edit import CreateView, DeleteView, FormMixin, UpdateView
from django.views.generic.list import ListView
from rules.contrib.views import PermissionRequiredMixin
from auth0.v3.management.rest import Auth0Error

# First-party/Local
from controlpanel.api import auth0, cluster
from controlpanel.api.models import (
    App,
    AppIPAllowList,
    AppS3Bucket,
    IPAllowlist,
    User,
    UserApp,
)
from controlpanel.api.pagination import Auth0Paginator
from controlpanel.api.serializers import AppAuthSettingsSerializer
from controlpanel.frontend.forms import (
    AddAppCustomersForm,
    CreateAppForm,
    GrantAppAccessForm,
    UpdateAppAuth0ConnectionsForm,
)
from controlpanel.frontend.views.apps_mng import AppManager
from controlpanel.oidc import OIDCLoginRequiredMixin

log = structlog.getLogger(__name__)


class AppList(OIDCLoginRequiredMixin, PermissionRequiredMixin, ListView):
    context_object_name = "apps"
    model = App
    permission_required = "api.list_app"
    template_name = "webapp-list.html"

    def get_queryset(self):
        qs = App.objects.all().prefetch_related("userapps")
        return qs.filter(userapps__user=self.request.user)


class AdminAppList(AppList):
    permission_required = "api.is_superuser"

    def get_context_data(self, **kwargs):
        context = super().get_context_data(**kwargs)
        context["all_webapps"] = True
        return context

    def get_queryset(self):
        return App.objects.all().prefetch_related("userapps")


class AppDetail(OIDCLoginRequiredMixin, PermissionRequiredMixin, DetailView):
    context_object_name = "app"
    model = App
    permission_required = "api.retrieve_app"
    template_name = "webapp-detail.html"

    def _get_all_app_settings(self, app):
        app_manager_ins = cluster.App(app, self.request.user.github_api_token)
        access_repo_error_msg = None
        github_settings_access_error_msg = None
        try:
            deployment_env_names = app_manager_ins.get_deployment_envs()
        except requests.exceptions.HTTPError as ex:
            access_repo_error_msg = ex.__str__()
            deployment_env_names = []
        deployments_settings = {}
<<<<<<< HEAD
        auth0_connections = app.auth0_connections_by_env()
        auth0_clients_status = app.auth0_clients_status()
        for env_name in deployment_env_names:
            deployments_settings[env_name] = {
                "secrets": app_manager_ins.get_env_secrets(env_name=env_name),
                "variables": app_manager_ins.get_env_vars(env_name=env_name),
                "connections": auth0_connections.get(env_name, {}).get("connections") or [],
                "auth0_clients_status": auth0_clients_status.get(env_name)
            }
        return deployments_settings
=======
        try:
            for env_name in deployment_env_names:
                deployments_settings[env_name] = {
                    "secrets": app_manager_ins.get_env_secrets(env_name=env_name),
                    "variables": app_manager_ins.get_env_vars(env_name=env_name),
                }
        except requests.exceptions.HTTPError as ex:
            github_settings_access_error_msg = ex.__str__()

        return deployments_settings, access_repo_error_msg, \
               github_settings_access_error_msg
>>>>>>> 2daac59f

    def get_context_data(self, **kwargs):
        context = super().get_context_data(**kwargs)
        app = self.get_object()

        context["feature_enabled"] = settings.features.app_migration.enabled
        context["app_url"] = f"https://{ app.slug }.{settings.APP_DOMAIN}"
        context["admin_options"] = User.objects.exclude(auth0_id="",).exclude(
            auth0_id__in=[user.auth0_id for user in app.admins],
        )

        context["grant_access_form"] = GrantAppAccessForm(
            app=app,
            exclude_connected=True,
        )

        context["kibana_base_url"] = settings.KIBANA_BASE_URL
        auth_settings, access_repo_error_msg, github_settings_access_error_msg \
            = self._get_all_app_settings(app)
        context["deployments_settings"] = AppAuthSettingsSerializer(auth_settings).data
        context["repo_access_error_msg"] = access_repo_error_msg
        context["github_settings_access_error_msg"] = github_settings_access_error_msg
        return context


class CreateApp(OIDCLoginRequiredMixin, PermissionRequiredMixin, CreateView):
    form_class = CreateAppForm
    model = App
    permission_required = "api.create_app"
    template_name = "webapp-create.html"

    def get_form_kwargs(self):
        kwargs = FormMixin.get_form_kwargs(self)
        kwargs.update(
            request=self.request,
            all_connections_names=auth0.ExtendedAuth0().connections.get_all_connection_names(),  # noqa: E501
            custom_connections=auth0.ExtendedConnections.custom_connections(),
        )
        return kwargs

    def get_success_url(self):
        messages.success(
            self.request,
            f"Successfully registered {self.object.name} webapp",
        )
        return reverse_lazy("list-apps")

    def form_valid(self, form):
        try:
            self.object = AppManager().register_app(
                self.request.user, form.cleaned_data
            )
        except Exception as ex:
            form.add_error("repo_url", str(ex))
            return FormMixin.form_invalid(self, form)
        return FormMixin.form_valid(self, form)


class UpdateAppAuth0Connections(
    OIDCLoginRequiredMixin, PermissionRequiredMixin, UpdateView
):

    form_class = UpdateAppAuth0ConnectionsForm
    model = App
    permission_required = "api.create_app"
    template_name = "webapp-auth0-connections-update.html"
    success_url = "manage-app"

    def get_form_kwargs(self):
        kwargs = FormMixin.get_form_kwargs(self)
        env_name = self.request.GET.get("env_name")
        app = self.get_object()
        kwargs.update(
            request=self.request,
            all_connections_names=auth0.ExtendedAuth0().connections.get_all_connection_names(),  # noqa: E501
            custom_connections=auth0.ExtendedConnections.custom_connections(),
            auth0_connections=app.auth0_connections(env_name=env_name),
        )
        return kwargs

    def get_success_url(self):
        messages.success(
            self.request,
            f"Successfully updated {self.object.name} webapp's auth0 connections",
        )
        return reverse_lazy("manage-app", kwargs={"pk": self.object.id})

    def form_valid(self, form):
        try:
            env_name = form.cleaned_data.get("env_name")
            auth0_client_id = self.object.get_auth_client(env_name).get("client_id")
            auth0.ExtendedAuth0().update_client_auth_connections(
                app_name=self.object.auth0_client_name(env_name),
                client_id=auth0_client_id,
                new_conns=form.cleaned_data.get("auth0_connections"),
                existing_conns=form.auth0_connections,
            )
        except Exception as ex:
            form.add_error("connections", str(ex))
            return FormMixin.form_invalid(self, form)
        return FormMixin.form_valid(self, form)


class UpdateAppIPAllowlists(
    OIDCLoginRequiredMixin, PermissionRequiredMixin, UpdateView
):

    model = App
    template_name = "webapp-update-ip-allowlists.html"
    permission_required = "api.update_app_ip_allowlists"
    fields = ["ip_allowlists"]

    def get_context_data(self, *args, **kwargs):
        context = super().get_context_data(*args, **kwargs)
        context["app"] = self.get_object()
        context[
            "app_migration_feature_enabled"
        ] = settings.features.app_migration.enabled
        context["env_name"] = self.request.GET.get("env_name")
        context["app_ip_allowlists"] = [
            {
                "text": ip_allowlist.name,
                "value": ip_allowlist.pk,
                "checked": ip_allowlist.pk
                in context["app"].env_allow_ip_ranges_ids(context["env_name"]),
            }
            for ip_allowlist in IPAllowlist.objects.filter(deleted=False)
        ]
        return context

    def form_valid(self, form):
        """
        Update the App's list of IPAllowlists, which will trigger the App's entry in
        AWS Secrets Manager to be updated (see signal app_ip_allowlists_changed() in
        App model).
        """
        app = self.get_object()
        AppIPAllowList.objects.update_ip_allowlist(
            app=self.get_object(),
            github_api_token=self.request.user.github_api_token,
            env_name=form.data.get("env_name"),
            ip_allowlists=form.cleaned_data["ip_allowlists"],
        )
        return HttpResponseRedirect(self.get_success_url(app))

    def get_success_url(self, app):
        messages.success(
            self.request,
            f"Successfully updated the IP allowlists associated with app {app.name}",  # noqa:E501
        )
        return reverse_lazy("manage-app", kwargs={"pk": app.id})


class GrantAppAccess(
    OIDCLoginRequiredMixin,
    PermissionRequiredMixin,
    CreateView,
):
    form_class = GrantAppAccessForm
    model = AppS3Bucket
    permission_required = "api.add_app_bucket"

    def get_form_kwargs(self):
        kwargs = FormMixin.get_form_kwargs(self)
        if "app" not in kwargs:
            kwargs["app"] = App.objects.get(pk=self.kwargs["pk"])
        return kwargs

    def get_success_url(self):
        messages.success(self.request, "Successfully granted access")
        return reverse_lazy("manage-app", kwargs={"pk": self.object.app.id})

    def form_valid(self, form):
        # TODO this can be replaced with AppS3Bucket.objects.get_or_create()
        try:
            self.object = AppS3Bucket.objects.get(
                s3bucket=form.cleaned_data["datasource"],
                app_id=self.kwargs["pk"],
            )
            self.object.access_level = form.cleaned_data["access_level"]
            self.object.save()
        except AppS3Bucket.DoesNotExist:
            self.object = AppS3Bucket.objects.create(
                access_level=form.cleaned_data["access_level"],
                app_id=self.kwargs["pk"],
                s3bucket=form.cleaned_data["datasource"],
            )
        return FormMixin.form_valid(self, form)

    def form_invalid(self, form):
        # It should be impossible to get here. The form consists of
        # ChoiceFields, so the only way an invalid input can be submitted is by
        # constructing the request manually - in which (suspicious) case we should
        # return as little information as possible
        log.warning("Received suspicious invalid grant app access request")
        raise Exception(form.errors)


class RevokeAppAccess(OIDCLoginRequiredMixin, PermissionRequiredMixin, DeleteView):
    model = AppS3Bucket
    permission_required = "api.remove_app_bucket"

    def get_success_url(self):
        messages.success(self.request, "Successfully disconnected data source")
        return reverse_lazy("manage-app", kwargs={"pk": self.object.app.id})


class UpdateAppAccess(OIDCLoginRequiredMixin, PermissionRequiredMixin, UpdateView):
    model = AppS3Bucket
    permission_required = "api.update_apps3bucket"
    fields = ["access_level"]

    def get_success_url(self):
        messages.success(self.request, "Successfully updated access")
        if self.request.POST.get("return_to") == "manage-datasource":
            return reverse_lazy(
                "manage-datasource", kwargs={"pk": self.object.s3bucket.id}
            )
        return reverse_lazy("manage-app", kwargs={"pk": self.object.app.id})


class DeleteApp(OIDCLoginRequiredMixin, PermissionRequiredMixin, DeleteView):
    model = App
    permission_required = "api.destroy_app"
    success_url = reverse_lazy("list-apps")
    allowed_methods = ["POST"]

    def form_valid(self, form):
        app = self.get_object()
        app.delete(github_api_token=self.request.user.github_api_token)
        messages.success(self.request, f"Successfully deleted {app.name} app")
        return HttpResponseRedirect(self.get_success_url())


class UpdateApp(
    OIDCLoginRequiredMixin,
    PermissionRequiredMixin,
    SingleObjectMixin,
    RedirectView,
):
    http_method_names = ["post"]
    model = App

    def get_redirect_url(self, *args, **kwargs):
        return reverse_lazy("manage-app", kwargs={"pk": kwargs["pk"]})

    def post(self, request, *args, **kwargs):
        self.perform_update(**kwargs)
        return super().post(request, *args, **kwargs)


class SetupAppAuth0(
    OIDCLoginRequiredMixin,
    PermissionRequiredMixin,
    SingleObjectMixin,
    RedirectView,
):
    http_method_names = ["post"]
    permission_required = "api.update_app_settings"
    model = App

    def get_redirect_url(self, *args, **kwargs):
        return reverse_lazy("manage-app", kwargs={"pk": kwargs["pk"]})

    def post(self, request, *args, **kwargs):
        app = self.get_object()
        env_name = dict(self.request.POST).get("env_name")[0]
        cluster.App(app, self.request.user.github_api_token).create_auth_settings(
            env_name=env_name
        )
        return super().post(request, *args, **kwargs)


class RemoveAppAuth0(
    OIDCLoginRequiredMixin, PermissionRequiredMixin, SingleObjectMixin, RedirectView
):
    permission_required = "api.update_app_settings"
    allowed_methods = ["POST"]
    model = App

    def get_redirect_url(self, *args, **kwargs):
        return reverse_lazy("manage-app", kwargs={"pk": kwargs["pk"]})

    def post(self, request, *args, **kwargs):
        env_name = dict(self.request.POST).get("env_name")[0]
        cluster.App(self.get_object(),
                    github_api_token=self.request.user.github_api_token).\
            remove_auth_settings(env_name=env_name)
        return super().post(request, *args, **kwargs)


class AddCustomers(OIDCLoginRequiredMixin, PermissionRequiredMixin, UpdateView):
    model = App
    form_class = AddAppCustomersForm
    permission_required = "api.add_app_customer"

    def form_invalid(self, form):
        self.request.session["add_customer_form_errors"] = form.errors
        return HttpResponseRedirect(
            reverse_lazy("manage-app", kwargs={"pk": self.kwargs["pk"]}),
        )

    def form_valid(self, form):
        self.get_object().add_customers(
            form.cleaned_data["customer_email"],
            group_id=form.cleaned_data.get("group_id"),
        )
        return HttpResponseRedirect(
            self.get_success_url(group_id=form.cleaned_data.get("group_id"))
        )

    def get_form_kwargs(self):
        kwargs = FormMixin.get_form_kwargs(self)
        return kwargs

    def get_success_url(self, *args, **kwargs):
        messages.success(self.request, "Successfully added customers")
        return "{}?group_id={}".format(
            reverse_lazy(
                "appcustomers-page", kwargs={"pk": self.kwargs["pk"], "page_no": 1}
            ),
            kwargs.get("group_id", ""),
        )


class AppCustomersPageView(OIDCLoginRequiredMixin, PermissionRequiredMixin, DetailView):
    model = App
    permission_required = "api.retrieve_app"
    template_name = "customers-list.html"

    def _confirm_group_id(self, context):
        group_id = self.request.GET.get("group_id")
        if not group_id and context.get("groups_dict"):
            group_id = list(context["groups_dict"].keys())[0]
        return group_id

    def _get_customer_list(self, context, page_no, app):
        read_customer_error_msg = None
        group_id = context["group_id"]
        if group_id:
            try:
                customers = app.customer_paginated(page_no, group_id)
            except Auth0Error as error:
                customers = {}
                read_customer_error_msg = error.__str__()
        else:
            customers = {}
        return customers, read_customer_error_msg

    def get_context_data(self, **kwargs):
        context = super().get_context_data(**kwargs)
        app: App = context.get("app")

        context["groups_dict"] = app.get_auth0_group_list()
        context["group_id"] = self._confirm_group_id(context)
        context["page_no"] = page_no = self.kwargs.get("page_no")
        customers, read_customer_error_msg = self._get_customer_list(context, page_no, app)
        context["auth_errors"] = {
            context["group_id"]: read_customer_error_msg
        }
        context["customers"] = customers.get("users", [])
        context["paginator"] = paginator = self._paginate_customers(customers)
        context["elided"] = paginator.get_elided_page_range(page_no)
        return context

    def _paginate_customers(self, auth_results: List[dict], per_page=25):
        total_count = auth_results.get("total", 0)
        customer_result = auth_results.get("users", [])
        paginator = Auth0Paginator(
            customer_result, per_page=per_page, total_count=total_count
        )
        return paginator


class RemoveCustomer(UpdateApp):
    permission_required = "api.remove_app_customer"

    def get_redirect_url(self, *args, **kwargs):
        return "{}?group_id={}".format(
            reverse_lazy(
                "appcustomers-page", kwargs={"pk": self.kwargs["pk"], "page_no": 1}
            ),
            self._get_env_group_info(),
        )

    def _get_env_group_info(self):
        group_ids = self.request.POST.getlist("group_id")
        group_id = group_ids[0] if group_ids else ""
        return group_id

    def perform_update(self, **kwargs):
        app = self.get_object()
        user_ids = self.request.POST.getlist("customer")
        group_id = self._get_env_group_info()
        try:
            app.delete_customers(user_ids, group_id=group_id)
        except App.DeleteCustomerError as e:
            sentry_sdk.capture_exception(e)
            messages.error(
                self.request, f"Failed removing customer{pluralize(user_ids)}"
            )
        else:
            messages.success(
                self.request, f"Successfully removed customer{pluralize(user_ids)}"
            )


class AddAdmin(UpdateApp):
    permission_required = "api.add_app_admin"

    def perform_update(self, **kwargs):
        app = self.get_object()
        user = get_object_or_404(User, pk=self.request.POST["user_id"])
        if user.auth0_id:
            userapp = UserApp.objects.create(
                app=app,
                user=user,
                is_admin=True,
            )
            userapp.save()
            messages.success(self.request, f"Granted admin access to {user.name}")
        else:
            messages.error(
                self.request,
                f"Failed to grant admin access to {user.name} because they lack an Auth0 ID.",  # noqa: E501
            )


class RevokeAdmin(UpdateApp):
    permission_required = "api.revoke_app_admin"

    def perform_update(self, **kwargs):
        app = self.get_object()
        user = get_object_or_404(User, pk=kwargs["user_id"])
        userapp = get_object_or_404(UserApp, app=app, user=user)
        userapp.delete()
        messages.success(self.request, f"Revoked admin access for {user.name}")<|MERGE_RESOLUTION|>--- conflicted
+++ resolved
@@ -81,30 +81,21 @@
             access_repo_error_msg = ex.__str__()
             deployment_env_names = []
         deployments_settings = {}
-<<<<<<< HEAD
         auth0_connections = app.auth0_connections_by_env()
         auth0_clients_status = app.auth0_clients_status()
-        for env_name in deployment_env_names:
-            deployments_settings[env_name] = {
-                "secrets": app_manager_ins.get_env_secrets(env_name=env_name),
-                "variables": app_manager_ins.get_env_vars(env_name=env_name),
-                "connections": auth0_connections.get(env_name, {}).get("connections") or [],
-                "auth0_clients_status": auth0_clients_status.get(env_name)
-            }
-        return deployments_settings
-=======
         try:
             for env_name in deployment_env_names:
                 deployments_settings[env_name] = {
                     "secrets": app_manager_ins.get_env_secrets(env_name=env_name),
                     "variables": app_manager_ins.get_env_vars(env_name=env_name),
+                    "connections": auth0_connections.get(env_name, {}).get("connections") or [],
+                    "auth0_clients_status": auth0_clients_status.get(env_name)
                 }
         except requests.exceptions.HTTPError as ex:
             github_settings_access_error_msg = ex.__str__()
 
         return deployments_settings, access_repo_error_msg, \
                github_settings_access_error_msg
->>>>>>> 2daac59f
 
     def get_context_data(self, **kwargs):
         context = super().get_context_data(**kwargs)
