--- conflicted
+++ resolved
@@ -1,8 +1,5 @@
 # Standard library
-<<<<<<< HEAD
 import json
-=======
->>>>>>> 2daac59f
 import requests
 from typing import List
 
@@ -76,27 +73,6 @@
 
     def _get_all_app_settings(self, app):
         app_manager_ins = cluster.App(app, self.request.user.github_api_token)
-<<<<<<< HEAD
-        error_msg = None
-        try:
-            deployment_env_names = app_manager_ins.get_deployment_envs()
-        except requests.exceptions.HTTPError as ex:
-            error_msg = ex.__str__()
-            deployment_env_names = []
-        deployments_settings = {}
-        for env_name in deployment_env_names:
-            deployments_settings[env_name] = {
-                "secrets": app_manager_ins.get_env_secrets(env_name=env_name),
-                "variables": app_manager_ins.get_env_vars(env_name=env_name),
-            }
-        return deployments_settings, error_msg
-
-    def _load_app_description(self, app):
-        try:
-            return json.loads(app.description)
-        except ValueError:
-            return {}
-=======
         access_repo_error_msg = None
         github_settings_access_error_msg = None
         try:
@@ -116,7 +92,12 @@
 
         return deployments_settings, access_repo_error_msg, \
                github_settings_access_error_msg
->>>>>>> 2daac59f
+
+    def _load_app_description(self, app):
+        try:
+            return json.loads(app.description)
+        except ValueError:
+            return {}
 
     def get_context_data(self, **kwargs):
         context = super().get_context_data(**kwargs)
@@ -134,21 +115,15 @@
         )
 
         context["kibana_base_url"] = settings.KIBANA_BASE_URL
-<<<<<<< HEAD
-        auth_settings, error_msg = self._get_all_app_settings(app)
-        context["deployments_settings"] = AppAuthSettingsSerializer(auth_settings).data
-        context["repo_error_msg"] = error_msg
-
-        # TODO: using app.description for temporary place for storing old app info,
-        #  should be removed after app migration is completed.
-        context["app_description"] = self._load_app_description(app)
-=======
         auth_settings, access_repo_error_msg, github_settings_access_error_msg \
             = self._get_all_app_settings(app)
         context["deployments_settings"] = AppAuthSettingsSerializer(auth_settings).data
         context["repo_access_error_msg"] = access_repo_error_msg
         context["github_settings_access_error_msg"] = github_settings_access_error_msg
->>>>>>> 2daac59f
+
+        # TODO: using app.description for temporary place for storing old app info,
+        #  should be removed after app migration is completed.
+        context["app_description"] = self._load_app_description(app)
         return context
 
 
@@ -462,8 +437,6 @@
         context["deployment_envs"] = app.deployment_envs(
             self.request.user.github_api_token
         )
-        # if not env_name and len(context["deployment_envs"]) >= 1:
-        #     env_name = context["deployment_envs"][0]
         context["env_name"] = env_name
 
     def get_context_data(self, **kwargs):
