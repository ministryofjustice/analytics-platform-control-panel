import structlog

from django.conf import settings
from django.contrib import messages
from django.http import HttpResponseRedirect
from django.shortcuts import get_object_or_404
from django.urls import reverse_lazy
from django.template.defaultfilters import pluralize
from django.views.generic.base import RedirectView
from django.views.generic.detail import DetailView, SingleObjectMixin
from django.views.generic.edit import (
    CreateView,
    DeleteView,
    FormMixin,
    UpdateView,
)
from django.views.generic.list import ListView
from rules.contrib.views import PermissionRequiredMixin
import sentry_sdk

from controlpanel.api import auth0
<<<<<<< HEAD

=======
from controlpanel.api import aws
>>>>>>> 7d0af956
from controlpanel.api import cluster
from controlpanel.api.models import (
    App,
    AppS3Bucket,
    S3Bucket,
    User,
    UserApp,
    UserS3Bucket,
)
from controlpanel.frontend.forms import (
    AddAppCustomersForm,
    CreateAppForm,
    GrantAppAccessForm,
)
from controlpanel.oidc import OIDCLoginRequiredMixin

log = structlog.getLogger(__name__)


class AppList(OIDCLoginRequiredMixin, PermissionRequiredMixin, ListView):
    context_object_name = 'apps'
    model = App
    permission_required = 'api.list_app'
    template_name = "webapp-list.html"

    def get_queryset(self):
        qs = App.objects.all().prefetch_related('userapps')
        return qs.filter(userapps__user=self.request.user)


class AdminAppList(AppList):
    permission_required = 'api.is_superuser'

    def get_context_data(self, **kwargs):
        context = super().get_context_data(**kwargs)
        context['all_webapps'] = True
        return context

    def get_queryset(self):
        return App.objects.all().prefetch_related('userapps')


class AppDetail(OIDCLoginRequiredMixin, PermissionRequiredMixin, DetailView):
    context_object_name = 'app'
    model = App
    permission_required = 'api.retrieve_app'
    template_name = "webapp-detail.html"

    def get_context_data(self, **kwargs):
        context = super().get_context_data(**kwargs)
        app = self.get_object()

        # Log data consistency warnings. (Missing Auth0 ID).
        for user in app.admins:
            if not user.auth0_id:
                log.warning("User without Auth0 ID, {}, is admin for app: {}.".format(user, app))

        # TODO: Fix this.
        # THIS IS A TEMPORARY STICKING PLASTER
        # During migration to EKS, just use the hard coded domain with the
        # app's SLUG as the bottom subdomain.
        # The reason for this change is apps will be hosted on our
        # old infrastructure while users migrate to EKS. Once we have our
        # app hosting story figured out, we should do this properly.
        context['apps_on_eks'] = settings.features.apps_on_eks.enabled
        if settings.features.apps_on_eks.enabled:
            context["app_url"] = cluster.App(app).url
        else:
            context["app_url"] = f"https://{ app.slug }.{settings.APP_DOMAIN}"

        context["admin_options"] = User.objects.filter(
            auth0_id__isnull=False,
        ).exclude(
            auth0_id='',
        ).exclude(
            auth0_id__in=[user.auth0_id for user in app.admins],
        )

        context["grant_access_form"] = GrantAppAccessForm(
            app=app,
            exclude_connected=True,
        )

        add_customer_form_errors = self.request.session.pop('add_customer_form_errors', None)
        if add_customer_form_errors:
            errors = context.setdefault('errors', {})
            errors['customer_email'] = add_customer_form_errors['customer_email']

        context['kibana_base_url'] = settings.KIBANA_BASE_URL
        context['has_setup_completed_for_client'] = auth0.ExtendedAuth0().has_setup_completed_for_client(app.slug)

        return context


class CreateApp(OIDCLoginRequiredMixin, PermissionRequiredMixin, CreateView):
    form_class = CreateAppForm
    model = App
    permission_required = 'api.create_app'
    template_name = "webapp-create.html"

    def get_context_data(self, **kwargs):
        context = super().get_context_data(**kwargs)
        return context

    def get_form_kwargs(self):
        kwargs = FormMixin.get_form_kwargs(self)
        kwargs.update(request=self.request)
        return kwargs

    def get_success_url(self):
        messages.success(
            self.request,
            f"Successfully registered {self.object.name} webapp",
        )
        return reverse_lazy("list-apps")

    def _create_or_link_datasource(self, form):
        if form.cleaned_data.get("new_datasource_name"):
            bucket = S3Bucket.objects.create(
                name=form.cleaned_data["new_datasource_name"],
                bucket_owner="APP"
            )
            AppS3Bucket.objects.create(
                app=self.object,
                s3bucket=bucket,
                access_level='readonly',
            )
            UserS3Bucket.objects.create(
                user=self.request.user,
                s3bucket=bucket,
                access_level='readwrite',
                is_admin=True,
            )
        elif form.cleaned_data.get("existing_datasource_id"):
            AppS3Bucket.objects.create(
                app=self.object,
                s3bucket=form.cleaned_data["existing_datasource_id"],
                access_level='readonly',
            )

    def _register_app(self, form, name, repo_url):
        self.object = App.objects.create(
            name=name,
            repo_url=repo_url,
        )

        self._create_or_link_datasource(form)

        UserApp.objects.create(
            app=self.object,
            user=self.request.user,
            is_admin=True,
        )

        client = auth0.ExtendedAuth0().setup_auth0_client(
            self.object.slug,
            connections=form.cleaned_data.get('connections'))

        cluster.App(self.object).create_or_update_secret(self.object.construct_secret_data(client))

    def form_valid(self, form):
        repo_url = form.cleaned_data["repo_url"]
        _, name = repo_url.rsplit("/", 1)
        self._register_app(form, name, repo_url)

        return FormMixin.form_valid(self, form)


class GrantAppAccess(
    OIDCLoginRequiredMixin,
    PermissionRequiredMixin,
    CreateView,
):
    form_class = GrantAppAccessForm
    model = AppS3Bucket
    permission_required = 'api.add_app_bucket'

    def get_form_kwargs(self):
        kwargs = FormMixin.get_form_kwargs(self)
        if "app" not in kwargs:
            kwargs["app"] = App.objects.get(pk=self.kwargs['pk'])
        return kwargs

    def get_success_url(self):
        messages.success(self.request, "Successfully granted access")
        return reverse_lazy("manage-app", kwargs={"pk": self.object.app.id})

    def form_valid(self, form):
        # TODO this can be replaced with AppS3Bucket.objects.get_or_create()
        try:
            self.object = AppS3Bucket.objects.get(
                s3bucket=form.cleaned_data['datasource'],
                app_id=self.kwargs['pk'],
            )
            self.object.access_level = form.cleaned_data['access_level']
            self.object.save()
        except AppS3Bucket.DoesNotExist:
            self.object = AppS3Bucket.objects.create(
                access_level=form.cleaned_data['access_level'],
                app_id=self.kwargs['pk'],
                s3bucket=form.cleaned_data['datasource'],
            )
        return FormMixin.form_valid(self, form)

    def form_invalid(self, form):
        # It should be impossible to get here. The form consists of
        # ChoiceFields, so the only way an invalid input can be submitted is by
        # constructing the request manually - in which (suspicious) case we should
        # return as little information as possible
        log.warning('Received suspicious invalid grant app access request')
        raise Exception(form.errors)


class RevokeAppAccess(OIDCLoginRequiredMixin, PermissionRequiredMixin, DeleteView):
    model = AppS3Bucket
    permission_required = 'api.remove_app_bucket'

    def get_success_url(self):
        messages.success(self.request, "Successfully disconnected data source")
        return reverse_lazy("manage-app", kwargs={"pk": self.object.app.id})


class UpdateAppAccess(OIDCLoginRequiredMixin, PermissionRequiredMixin, UpdateView):
    model = AppS3Bucket
    permission_required = 'api.update_apps3bucket'
    fields = ['access_level']

    def get_success_url(self):
        messages.success(self.request, "Successfully updated access")
        if self.request.POST.get('return_to') == 'manage-datasource':
            return reverse_lazy('manage-datasource', kwargs={'pk': self.object.s3bucket.id})
        return reverse_lazy("manage-app", kwargs={"pk": self.object.app.id})


class DeleteApp(OIDCLoginRequiredMixin, PermissionRequiredMixin, DeleteView):
    model = App
    permission_required = 'api.destroy_app'
    success_url = reverse_lazy("list-apps")

    def delete(self, request, *args, **kwargs):
        app = self.get_object()
        messages.success(self.request, f"Successfully deleted {app.name} app")
        return super().delete(request, *args, **kwargs)


class UpdateApp(
    OIDCLoginRequiredMixin,
    PermissionRequiredMixin,
    SingleObjectMixin,
    RedirectView,
):
    http_method_names = ['post']
    model = App

    def get_redirect_url(self, *args, **kwargs):
        return reverse_lazy("manage-app", kwargs={'pk': kwargs['pk']})

    def post(self, request, *args, **kwargs):
        self.perform_update(**kwargs)
        return super().post(request, *args, **kwargs)


class SetupAppAuth0(
    OIDCLoginRequiredMixin,
    PermissionRequiredMixin,
    SingleObjectMixin,
    RedirectView,
):
    http_method_names = ['post']
    permission_required = 'api.setup_app_auth0'
    model = App

    def get_redirect_url(self, *args, **kwargs):
        return reverse_lazy("manage-app", kwargs={'pk': kwargs['pk']})

    def post(self, request, *args, **kwargs):
        app = self.get_object()
        auth0.ExtendedAuth0().setup_auth0_client(app_name=app.slug)
        return super().post(request, *args, **kwargs)


class ResetAppSecret(
    OIDCLoginRequiredMixin,
    PermissionRequiredMixin,
    SingleObjectMixin,
    RedirectView,
):
    http_method_names = ['post']
    permission_required = 'api.setup_app_auth0'
    model = App

    def get_redirect_url(self, *args, **kwargs):
        return reverse_lazy("manage-app", kwargs={'pk': kwargs['pk']})

    def post(self, request, *args, **kwargs):
        app = self.get_object()
        client = auth0.ExtendedAuth0().clients.search_first_match(dict(name=app.slug))
        if client:
            cluster.App(app).create_or_update_secret(app.construct_secret_data(client))
        return super().post(request, *args, **kwargs)


class AddCustomers(OIDCLoginRequiredMixin, PermissionRequiredMixin, UpdateView):
    form_class = AddAppCustomersForm
    model = App
    permission_required = 'api.add_app_customer'

    def form_invalid(self, form):
        self.request.session['add_customer_form_errors'] = form.errors
        return HttpResponseRedirect(
            reverse_lazy("manage-app", kwargs={"pk": self.kwargs['pk']}),
        )

    def form_valid(self, form):
        self.get_object().add_customers(form.cleaned_data['customer_email'])
        return HttpResponseRedirect(self.get_success_url())

    def get_form_kwargs(self):
        kwargs = FormMixin.get_form_kwargs(self)
        return kwargs

    def get_success_url(self, *args, **kwargs):
        messages.success(self.request, f"Successfully added customers")
        return reverse_lazy("manage-app", kwargs={"pk": self.kwargs["pk"]})


class RemoveCustomer(UpdateApp):
    permission_required = 'api.remove_app_customer'

    def perform_update(self, **kwargs):
        app = self.get_object()
        user_ids = self.request.POST.getlist('customer')
        try:
            app.delete_customers(user_ids)
        except App.DeleteCustomerError as e:
            sentry_sdk.capture_exception(e)
            messages.error(self.request, f"Failed removing customer{pluralize(user_ids)}")
        else:
            messages.success(self.request, f"Successfully removed customer{pluralize(user_ids)}")


class AddAdmin(UpdateApp):
    permission_required = 'api.add_app_admin'

    def perform_update(self, **kwargs):
        app = self.get_object()
        user = get_object_or_404(User, pk=self.request.POST['user_id'])
        if user.auth0_id:
            userapp = UserApp.objects.create(
                app=app,
                user=user,
                is_admin=True,
            )
            userapp.save()
            messages.success(self.request, f"Granted admin access to {user.name}")
        else:
            messages.error(self.request, f"Failed to grant admin access to {user.name} because they lack an Auth0 ID.")


class RevokeAdmin(UpdateApp):
    permission_required = 'api.revoke_app_admin'

    def perform_update(self, **kwargs):
        app = self.get_object()
        user = get_object_or_404(User, pk=kwargs['user_id'])
        userapp = get_object_or_404(UserApp, app=app, user=user)
        userapp.delete()
        messages.success(self.request, f"Revoked admin access for {user.name}")
<|MERGE_RESOLUTION|>--- conflicted
+++ resolved
@@ -19,11 +19,6 @@
 import sentry_sdk
 
 from controlpanel.api import auth0
-<<<<<<< HEAD
-
-=======
-from controlpanel.api import aws
->>>>>>> 7d0af956
 from controlpanel.api import cluster
 from controlpanel.api.models import (
     App,
