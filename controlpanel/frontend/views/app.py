--- conflicted
+++ resolved
@@ -111,7 +111,7 @@
             errors = context.setdefault('errors', {})
             errors['customer_email'] = add_customer_form_errors['customer_email']
 
-        set_secrets = aws.AWSSecretManager().get_secret_if_found(self.object.app_aws_secret_name)
+        set_secrets = cluster.App(self.object).get_secret_if_found(self.object.app_aws_secret_name)
 
         context['kibana_base_url'] = settings.KIBANA_BASE_URL
         context['has_setup_completed_for_client'] = auth0.ExtendedAuth0().has_setup_completed_for_client(app.slug)
@@ -190,25 +190,7 @@
             ** self.object.construct_secret_data(client),
             "disable_authentication" : form.cleaned_data.pop("disable_authentication", False)
         }
-
-<<<<<<< HEAD
-
-        # TODO: removed on commit
-        # aws.AWSSecretManager().create_or_update(
-        #     secret_name=self.object.app_aws_secret_name,
-        #     secret_data=secret_data)
         cluster.App(self.object).create_or_update_secret(secret_data)
-
-        # TODO: check business logic and new application
-        # secret_data: dict = self.object.construct_secret_data(client)
-        # secret_data['disable_authetication'] = disable_auth
-
-        # aws.AWSSecretManager().create_or_update(
-        #     secret_name=self.object.app_aws_secret_name,
-        #     secret_data=secret_data)
-=======
-        cluster.App(self.object).create_or_update_secret(self.object.construct_secret_data(client))
->>>>>>> 6f6bf19b
 
     def form_valid(self, form):
         repo_url = form.cleaned_data["repo_url"]
