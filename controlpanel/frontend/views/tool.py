import structlog
from urllib.parse import urlencode

from controlpanel.api import cluster
from controlpanel.api.models import Tool, ToolDeployment
from controlpanel.frontend.consumers import start_background_task
from controlpanel.oidc import OIDCLoginRequiredMixin
from django.conf import settings
from django.contrib import messages
from django.db.models import Q
from django.urls import reverse_lazy
from django.views.generic.base import RedirectView
from django.views.generic.list import ListView
from rules.contrib.views import PermissionRequiredMixin
from controlpanel.api.helm import (get_helm_entries, get_chart_version_info, get_default_image_tag_from_helm_chart)

log = structlog.getLogger(__name__)


class ToolList(OIDCLoginRequiredMixin, PermissionRequiredMixin, ListView):
    context_object_name = "tools"
    model = Tool
    permission_required = "api.list_tool"
    template_name = "tool-list.html"

    def get_queryset(self):
        """
        Return a queryset for Tool objects where:

        * The tool is to be run on this version of the infrastructure.

        AND EITHER:

        * The tool is not in beta,

        OR

        * The current user is in the beta tester group for the tool.
        """
        qs = Tool.objects.filter(target_infrastructure=Tool.EKS)
        return qs.filter(
            Q(is_restricted=False) |
            Q(target_users=self.request.user.id)
        )

    def _locate_tool_box_by_chart_name(self, chart_name):
        tool_box = None
        for key, bucket_name in Tool.TOOL_BOX_CHART_LOOKUP.items():
            if key in chart_name:
                tool_box = bucket_name
                break
        return tool_box

    def _find_related_tool_record(self, chart_name, chart_version, image_tag):
        """
        The current logic is to link the deployment back to the tool-release record is based
        - chart_name
        - chart_version
        - image_tag
        if somehow we make a tool-release with duplicated 3 above fields but different other parameters e.g.
        memory, CPU etc, then the linkage will be confused although it won't affect people usage.
        """
        tool_set = Tool.objects.filter(chart_name=chart_name, version=chart_version)
        for item in tool_set:
            if item.image_tag == image_tag:
                return item
        return tool_set.first()

    def _add_new_item_to_tool_box(self, user, tool_box, tool, tools_info, charts_info):
        if tool_box not in tools_info:
            tools_info[tool_box] = {
                "name": tool.name,
                "url": tool.url(user),
                "deployment": None,
                "releases": {},
            }
<<<<<<< HEAD
        # Each version now needs to display the chart_name and the description
        if tool and tool.version not in tools_info[tool_box]["versions"]:
            tools_info[tool_box]["versions"][tool.version] = {
                "chart_name": tool.chart_name,
                "description": tool.description
=======
        image_tag = tool.image_tag
        if not image_tag:
            image_tag = charts_info.get(tool.version, {}).get('image_tag') or 'unknown'
        tool_release_tag = tool.tool_release_tag(image_tag=image_tag)
        if tool_release_tag not in tools_info[tool_box]["releases"]:
            tools_info[tool_box]["releases"][tool_release_tag] = {
                "tool_id": tool.id,
                "chart_name": tool.chart_name,
                "description": charts_info.get(tool.version, {}).get('app_version') or 'Unknown',
                "chart_version": tool.version,
                "image_tag": image_tag
>>>>>>> 801ec2f9
            }

    def _get_tool_deployed_image_tag(self, containers):
        for container in containers:
            if "auth" not in container.name:
                return container.image.split(":")[1]
        return None

    def _add_deployed_charts_info(self, tools_info, user, id_token, charts_info):
        # Get list of deployed tools
        deployments = cluster.ToolDeployment.get_deployments(user, id_token)
        for deployment in deployments:
            chart_name, chart_version = deployment.metadata.labels["chart"].rsplit("-", 1)
            image_tag = self._get_tool_deployed_image_tag(deployment.spec.template.spec.containers)
            tool_box = self._locate_tool_box_by_chart_name(chart_name)
            tool_box = tool_box or 'Unknown'
            tool = self._find_related_tool_record(chart_name, chart_version, image_tag)
            if not tool:
<<<<<<< HEAD
                log.warn("this chart({}-{}) has not available from DB. ".format(chart_name, chart_version))
            self._add_new_item_to_tool_box(user, tool_box, tool, tools_info)
            tool_deployment = ToolDeployment(tool, user)
            tools_info[tool_box]["deployment"] = {
                "chart_name": chart_name,
                "chart_version": chart_version,
                "description": tool.description if tool else 'Not available',
                "status": tool_deployment.get_status(id_token, deployment=deployment)
=======
                log.error("this chart({}-{}) has not available from DB. ".format(chart_name, chart_version))
                continue
            self._add_new_item_to_tool_box(user, tool_box, tool, tools_info, charts_info)
            tools_info[tool_box]["deployment"] = {
                "tool_id": tool.id,
                "chart_name": chart_name,
                "chart_version": chart_version,
                "image_tag": image_tag,
                "app_version": charts_info.get(tool.version, {}).get('app_version') or 'Unknown',
                "tool_release_tag": tool.tool_release_tag(image_tag=image_tag),
                "status": ToolDeployment(tool, user).get_status(id_token, deployment=deployment)
>>>>>>> 801ec2f9
            }

    def _retrieve_detail_tool_info(self, user, tools, charts_info):
        tools_info = {}
        for tool in tools:
            # Work out which bucket the chart should be in
            tool_box = self._locate_tool_box_by_chart_name(tool.chart_name)
            # No matching tool bucket for the given chart. So ignore.
            if tool_box:
                self._add_new_item_to_tool_box(user, tool_box, tool, tools_info, charts_info)
        return tools_info

    def _get_charts_info(self, tool_list):
        # Each version now needs to display the chart_name and the
        # "app_version" metadata from helm. TODO: Stop using helm.
        charts_info = {}
        chart_entries = get_helm_entries()
        for tool in tool_list:
            if tool.version in charts_info:
                continue

            chart_app_version = get_chart_version_info(chart_entries, tool.chart_name, tool.version)
            image_tag = tool.image_tag
            if chart_app_version and not image_tag:
                image_tag = get_default_image_tag_from_helm_chart(chart_app_version.chart_url, tool.chart_name)
            charts_info[tool.version] ={
                "app_version": chart_app_version.app_version if chart_app_version else 'Unknown',
                "image_tag": image_tag
            }
        return charts_info

    def get_context_data(self, *args, **kwargs):
        """
        Retrieve information about tools and arrange them for the
        template to use them when being rendered.

        The `tool_info` dictionary in the contexts contains information
        about the tools, whether they're deployed for the user,
        versions, etc...arranged by `chart_name`.

        For example:

        ```
        {
           "tools_info": {
               "rstudio": {
                   "name": "RStudio",
                   "url: "https://john-rstudio.tools.example.com",
<<<<<<< HEAD
                   "deployment": {"chart_name": "", "chart_version": "", "app_version": "", "status": ""},
                   "versions": {
                       "2.2.5": {
=======
                   "deployment": {
                       "chart_name": "rstudio",
                       "app_version": "RStudio: 1.2.1335+conda, R: 3.5.1, Python: 3.7.1, patch: 10",
                       "image_tag": "4.0.5",
                       "chart_version": <chart_version>,
                       "tool_id": <id of the tool in table>,
                       "status": <current status of the deployed tool,
                       "tool_release_tag": < from tool.tool_release_tag property>
                   },
                   "releases": {
                       "rstudio-2.2.5-<rstudio image tag>": {
>>>>>>> 801ec2f9
                           "chart_name": "rstudio",
                           "description": "RStudio: 1.2.1335+conda, R: 3.5.1, Python: 3.7.1, patch: 10",
                           "image_tag": "4.0.5",
                           "chart_version": <chart_version>,
                           "tool_id": <id of the tool in table>
                       },
                    }
               },
               # ...
           }
        }
        ```
        """

        user = self.request.user
        id_token = user.get_id_token()

        context = super().get_context_data(*args, **kwargs)
        context["ip_range_feature_enabled"] = settings.features.app_migration.enabled
        context["user_guidance_base_url"] = settings.USER_GUIDANCE_BASE_URL
        context["aws_service_url"] = settings.AWS_SERVICE_URL

        args_airflow_dev_url = urlencode({
        "destination": f"mwaa/home?region={settings.AIRFLOW_REGION}#/environments/dev/sso",
        })
        args_airflow_prod_url = urlencode({
        "destination": f"mwaa/home?region={settings.AIRFLOW_REGION}#/environments/prod/sso",
        })
        context["managed_airflow_dev_url"] = f"{settings.AWS_SERVICE_URL}/?{args_airflow_dev_url}"
        context["managed_airflow_prod_url"] = f"{settings.AWS_SERVICE_URL}/?{args_airflow_prod_url}"

        # Arrange tools information
        charts_info = self._get_charts_info(context["tools"])
        tools_info = self._retrieve_detail_tool_info(user, context["tools"], charts_info)
        self._add_deployed_charts_info(tools_info, user, id_token, charts_info)
        context["tools_info"] = tools_info
        return context


<<<<<<< HEAD
=======
class DeployTool(OIDCLoginRequiredMixin, RedirectView):
    http_method_names = ["post"]
    url = reverse_lazy("list-tools")

    def get_redirect_url(self, *args, **kwargs):
        """
        This is the most backwards thing you'll see for a while. The helm
        task to deploy the tool apparently must happen when the view class
        attempts to redirect to the target url. I'm sure there's a good
        reason why.
        """
        # If there's already a tool deployed, we need to get this from a
        # hidden field posted back in the form. This is used by helm to delete
        # the currently installed chart for the tool before installing the 
        # new chart.
        old_chart_name = self.request.POST.get("deployed_chart_name", None)
        # The selected option from the "version" select control contains the
        # data we need.
        chart_info = self.request.POST["version"]
        # The tool name and version are stored in the selected option's value
        # attribute and then split on "__" to extract them. Why? Because we
        # need both pieces of information to kick off the background helm
        # deploy.
        tool_name, version, tool_id = chart_info.split("__")

        # Kick off the helm chart as a background task.
        start_background_task(
            "tool.deploy",
            {
                "tool_name": tool_name,
                "version": version,
                "tool_id": tool_id,
                "user_id": self.request.user.id,
                "id_token": self.request.user.get_id_token(),
                "old_chart_name": old_chart_name,
            },
        )
        # Tell the user stuff's happening.
        messages.success(
            self.request, f"Deploying {tool_name}... this may take several minutes",
        )
        # Continue the redirect to the target URL (list-tools).
        return super().get_redirect_url(*args, **kwargs)


>>>>>>> 801ec2f9
class RestartTool(OIDCLoginRequiredMixin, RedirectView):
    http_method_names = ["post"]
    url = reverse_lazy("list-tools")

    def get_redirect_url(self, *args, **kwargs):
        """
        So backwards, it's forwards.

        The "name" of the chart to restart is set in the template for
        list-tools, if there's a live deployment.

        That's numberwang.
        """
        name = self.kwargs["name"]

        start_background_task(
            "tool.restart",
            {
                "tool_name": name,
                "tool_id": self.kwargs["tool_id"],
                "user_id": self.request.user.id,
                "id_token": self.request.user.get_id_token(),
            },
        )

        messages.success(
            self.request, f"Restarting {name}...",
        )
        return super().get_redirect_url(*args, **kwargs)<|MERGE_RESOLUTION|>--- conflicted
+++ resolved
@@ -74,13 +74,6 @@
                 "deployment": None,
                 "releases": {},
             }
-<<<<<<< HEAD
-        # Each version now needs to display the chart_name and the description
-        if tool and tool.version not in tools_info[tool_box]["versions"]:
-            tools_info[tool_box]["versions"][tool.version] = {
-                "chart_name": tool.chart_name,
-                "description": tool.description
-=======
         image_tag = tool.image_tag
         if not image_tag:
             image_tag = charts_info.get(tool.version, {}).get('image_tag') or 'unknown'
@@ -89,10 +82,9 @@
             tools_info[tool_box]["releases"][tool_release_tag] = {
                 "tool_id": tool.id,
                 "chart_name": tool.chart_name,
-                "description": charts_info.get(tool.version, {}).get('app_version') or 'Unknown',
+                "description": tool.description,
                 "chart_version": tool.version,
                 "image_tag": image_tag
->>>>>>> 801ec2f9
             }
 
     def _get_tool_deployed_image_tag(self, containers):
@@ -111,17 +103,7 @@
             tool_box = tool_box or 'Unknown'
             tool = self._find_related_tool_record(chart_name, chart_version, image_tag)
             if not tool:
-<<<<<<< HEAD
                 log.warn("this chart({}-{}) has not available from DB. ".format(chart_name, chart_version))
-            self._add_new_item_to_tool_box(user, tool_box, tool, tools_info)
-            tool_deployment = ToolDeployment(tool, user)
-            tools_info[tool_box]["deployment"] = {
-                "chart_name": chart_name,
-                "chart_version": chart_version,
-                "description": tool.description if tool else 'Not available',
-                "status": tool_deployment.get_status(id_token, deployment=deployment)
-=======
-                log.error("this chart({}-{}) has not available from DB. ".format(chart_name, chart_version))
                 continue
             self._add_new_item_to_tool_box(user, tool_box, tool, tools_info, charts_info)
             tools_info[tool_box]["deployment"] = {
@@ -129,10 +111,9 @@
                 "chart_name": chart_name,
                 "chart_version": chart_version,
                 "image_tag": image_tag,
-                "app_version": charts_info.get(tool.version, {}).get('app_version') or 'Unknown',
+                "description": tool.description if tool else 'Not available',
                 "tool_release_tag": tool.tool_release_tag(image_tag=image_tag),
                 "status": ToolDeployment(tool, user).get_status(id_token, deployment=deployment)
->>>>>>> 801ec2f9
             }
 
     def _retrieve_detail_tool_info(self, user, tools, charts_info):
@@ -181,14 +162,9 @@
                "rstudio": {
                    "name": "RStudio",
                    "url: "https://john-rstudio.tools.example.com",
-<<<<<<< HEAD
-                   "deployment": {"chart_name": "", "chart_version": "", "app_version": "", "status": ""},
-                   "versions": {
-                       "2.2.5": {
-=======
                    "deployment": {
                        "chart_name": "rstudio",
-                       "app_version": "RStudio: 1.2.1335+conda, R: 3.5.1, Python: 3.7.1, patch: 10",
+                       "description": "RStudio: 1.2.1335+conda, R: 3.5.1, Python: 3.7.1, patch: 10",
                        "image_tag": "4.0.5",
                        "chart_version": <chart_version>,
                        "tool_id": <id of the tool in table>,
@@ -197,7 +173,6 @@
                    },
                    "releases": {
                        "rstudio-2.2.5-<rstudio image tag>": {
->>>>>>> 801ec2f9
                            "chart_name": "rstudio",
                            "description": "RStudio: 1.2.1335+conda, R: 3.5.1, Python: 3.7.1, patch: 10",
                            "image_tag": "4.0.5",
@@ -237,54 +212,6 @@
         return context
 
 
-<<<<<<< HEAD
-=======
-class DeployTool(OIDCLoginRequiredMixin, RedirectView):
-    http_method_names = ["post"]
-    url = reverse_lazy("list-tools")
-
-    def get_redirect_url(self, *args, **kwargs):
-        """
-        This is the most backwards thing you'll see for a while. The helm
-        task to deploy the tool apparently must happen when the view class
-        attempts to redirect to the target url. I'm sure there's a good
-        reason why.
-        """
-        # If there's already a tool deployed, we need to get this from a
-        # hidden field posted back in the form. This is used by helm to delete
-        # the currently installed chart for the tool before installing the 
-        # new chart.
-        old_chart_name = self.request.POST.get("deployed_chart_name", None)
-        # The selected option from the "version" select control contains the
-        # data we need.
-        chart_info = self.request.POST["version"]
-        # The tool name and version are stored in the selected option's value
-        # attribute and then split on "__" to extract them. Why? Because we
-        # need both pieces of information to kick off the background helm
-        # deploy.
-        tool_name, version, tool_id = chart_info.split("__")
-
-        # Kick off the helm chart as a background task.
-        start_background_task(
-            "tool.deploy",
-            {
-                "tool_name": tool_name,
-                "version": version,
-                "tool_id": tool_id,
-                "user_id": self.request.user.id,
-                "id_token": self.request.user.get_id_token(),
-                "old_chart_name": old_chart_name,
-            },
-        )
-        # Tell the user stuff's happening.
-        messages.success(
-            self.request, f"Deploying {tool_name}... this may take several minutes",
-        )
-        # Continue the redirect to the target URL (list-tools).
-        return super().get_redirect_url(*args, **kwargs)
-
-
->>>>>>> 801ec2f9
 class RestartTool(OIDCLoginRequiredMixin, RedirectView):
     http_method_names = ["post"]
     url = reverse_lazy("list-tools")
