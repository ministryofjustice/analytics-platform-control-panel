--- conflicted
+++ resolved
@@ -350,7 +350,6 @@
             "tool_domain",
         ]
 
-<<<<<<< HEAD
 class SecretsForm(forms.Form):
     secret_value = forms.CharField(required=True, widget=forms.PasswordInput(
         attrs={'class': 'govuk-input cpanel-input--1-3'}
@@ -363,10 +362,8 @@
         widget=forms.CheckboxInput(attrs={'class': 'govuk-checkboxes__input'}),
         help_text='Disable Authentication for you webapp'
     )
-=======
 class IPAllowlistForm(forms.ModelForm):
 
     class Meta:
         model = IPAllowlist
-        fields = ["name", "description", "contact", "allowed_ip_ranges"]
->>>>>>> 65544b2e
+        fields = ["name", "description", "contact", "allowed_ip_ranges"]