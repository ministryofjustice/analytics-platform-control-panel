--- conflicted
+++ resolved
@@ -53,18 +53,6 @@
         """
         authenticated_user = super().authenticate(request, **kwargs)
         if authenticated_user:
-<<<<<<< HEAD
-=======
-            # User states that are allowed on non-EKS infra platforms. See the
-            # api.models.user.User model for details of what these mean.
-            valid_old_infra_states = [  # noqa: F841
-                authenticated_user.VOID,
-                authenticated_user.PENDING,
-                authenticated_user.REVERTED,
-            ]
-            # TODO: valid_old_infra_states variable is instantiated but never user.
-
->>>>>>> ce8c51e0
             # Calling the authentication event will ensure the user is
             # correctly set up for the current infrastructure (including the
             # process of migrating the user from the old infra -> EKS).
