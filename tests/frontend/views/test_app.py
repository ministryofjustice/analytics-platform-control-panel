# Standard library
from unittest.mock import patch
import requests

# Third-party
from django.contrib.messages import get_messages
from django.urls import reverse
from model_mommy import mommy
import pytest
from rest_framework import status

# First-party/Local
from controlpanel.api import cluster
from controlpanel.api import auth0
from tests.api.fixtures.aws import *
from controlpanel.api.models import App

NUM_APPS = 3


@pytest.fixture(autouse=True)
def enable_db_for_all_tests(db):
    pass


@pytest.yield_fixture(autouse=True)
def github_api_token():
    with patch("controlpanel.api.models.user.auth0.ExtendedAuth0") as ExtendedAuth0:
        ExtendedAuth0.return_value.users.get.return_value = {
            "identities": [
                {
                    "provider": "github",
                    "access_token": "dummy-access-token",
                },
            ],
        }
        yield ExtendedAuth0.return_value


@pytest.fixture
def users(users):
    users.update(
        {
            "app_admin": mommy.make("api.User", username="app_admin"),
        }
    )
    return users


@pytest.fixture
def app(users):
    mommy.make("api.App", NUM_APPS - 1)
    app = mommy.make("api.App")
    app.repo_url = "https://github.com/github_org/testing_repo"
    dev_auth_settings = dict(
        client_id="dev_client_id",
        group_id="dev_group_id"
    )
    prod_auth_settings = dict(
        client_id="prod_client_id",
        group_id="prod_group_id"
    )
    env_app_settings = dict(
        dev_env=dev_auth_settings,
        prod_env=prod_auth_settings,
    )
    app.app_conf = {
        App.KEY_WORD_FOR_AUTH_SETTINGS: env_app_settings
    }
    app.save()
    mommy.make("api.UserApp", user=users["app_admin"], app=app, is_admin=True)
    return app


@pytest.yield_fixture(autouse=True)
def githubapi():
    """
    Mock calls to Github
    """
    with patch("controlpanel.frontend.forms.GithubAPI"), \
            patch("controlpanel.api.cluster.GithubAPI") as GithubAPI:
        yield GithubAPI.return_value


@pytest.yield_fixture
def repos(githubapi):
    test_repo = {
        "full_name": "Test App",
        "html_url": "https://github.com/moj-analytical-services/test_app",
    }
    githubapi.get_repository.return_value = test_repo
    githubapi.get_repo_envs.return_value = ["dev_env", "prod_env"]
    yield githubapi


@pytest.yield_fixture
def repos_for_requiring_auth(githubapi):
    test_repo = {
        "full_name": "Test App",
        "html_url": "https://github.com/moj-analytical-services/test_app",
    }
    githubapi.get_repository.return_value = test_repo
    githubapi.get_repo_envs.return_value = ["dev_env"]
    githubapi.get_repo_env_vars.return_value = [
        {"name": cluster.App.AUTHENTICATION_REQUIRED, "value": "True"}
    ]
    yield githubapi


@pytest.yield_fixture
def repos_for_no_auth(githubapi):
    test_repo = {
        "full_name": "Test App",
        "html_url": "https://github.com/moj-analytical-services/test_app",
    }
    githubapi.get_repository.return_value = test_repo
    githubapi.get_repo_envs.return_value = ["dev_env"]
    githubapi.get_repo_env_vars.return_value = [
        {"name": cluster.App.AUTHENTICATION_REQUIRED, "value": "False"}
    ]
    githubapi.get_repo_env_secrets.return_value = [
        {"name": cluster.App.AUTH0_CLIENT_ID},
        {"name": cluster.App.AUTH0_CLIENT_SECRET},
    ]
    yield githubapi


@pytest.fixture(autouse=True)
def s3buckets(app):
    with patch("controlpanel.api.aws.AWSBucket.create_bucket") as _:
        buckets = {
            "not_connected": mommy.make("api.S3Bucket"),
            "connected": mommy.make("api.S3Bucket"),
        }
        return buckets


@pytest.fixture
def apps3bucket(app, s3buckets):
    with patch("controlpanel.api.aws.AWSRole.grant_bucket_access"):
        return mommy.make("api.AppS3Bucket", app=app, s3bucket=s3buckets["connected"])


def list_apps(client, *args):
    return client.get(reverse("list-apps"))


def list_all(client, *args):
    return client.get(reverse("list-all-apps"))


def detail(client, app, *args):
    return client.get(reverse("manage-app", kwargs={"pk": app.id}))


def update_auth0_connections(client, app, *args):
    return client.get(reverse("update-auth0-connections", kwargs={"pk": app.id}))


def create(client, *args):
    data = {
        "repo_url": "https://github.com/moj-analytical-services/test_app",
        "connect_bucket": "later",
        "disable_authentication": False,
    }
    return client.post(reverse("create-app"), data)


def delete(client, app, *args):
    return client.post(reverse("delete-app", kwargs={"pk": app.id}))


def add_admin(client, app, users, *args):
    data = {
        "user_id": users["other_user"].auth0_id,
    }
    return client.post(reverse("add-app-admin", kwargs={"pk": app.id}), data)


def revoke_admin(client, app, users, *args):
    kwargs = {
        "pk": app.id,
        "user_id": users["app_admin"].auth0_id,
    }
    return client.post(reverse("revoke-app-admin", kwargs=kwargs))


def add_customers(client, app, *args):
    data = {
        "customer_email": "test@example.com",
    }
    return client.post(reverse("add-app-customers", kwargs={"pk": app.id}), data)


def remove_customers(client, app, *args):
    data = {
        "customer": "email|user_1",
    }
    return client.post(reverse("remove-app-customer", kwargs={"pk": app.id}), data)


def connect_bucket(client, app, _, s3buckets, *args):
    data = {
        "datasource": s3buckets["not_connected"].id,
        "access_level": "readonly",
    }
    return client.post(reverse("grant-app-access", kwargs={"pk": app.id}), data)


def update_ip_allowlists(client, app, *args):
    return client.post(reverse("update-app-ip-allowlists", kwargs={"pk": app.id}))


@pytest.mark.parametrize(
    "view,user,expected_status",
    [
        (list_apps, "superuser", status.HTTP_200_OK),
        (list_apps, "app_admin", status.HTTP_200_OK),
        (list_apps, "normal_user", status.HTTP_200_OK),
        (list_all, "superuser", status.HTTP_200_OK),
        (list_all, "app_admin", status.HTTP_403_FORBIDDEN),
        (list_all, "normal_user", status.HTTP_403_FORBIDDEN),
        (detail, "superuser", status.HTTP_200_OK),
        (detail, "app_admin", status.HTTP_200_OK),
        (detail, "normal_user", status.HTTP_403_FORBIDDEN),
        (update_auth0_connections, "superuser", status.HTTP_200_OK),
        (update_auth0_connections, "app_admin", status.HTTP_403_FORBIDDEN),
        (update_auth0_connections, "normal_user", status.HTTP_403_FORBIDDEN),
        (create, "superuser", status.HTTP_200_OK),
        (create, "app_admin", status.HTTP_403_FORBIDDEN),
        (create, "normal_user", status.HTTP_403_FORBIDDEN),
        (delete, "superuser", status.HTTP_302_FOUND),
        (delete, "app_admin", status.HTTP_403_FORBIDDEN),
        (delete, "normal_user", status.HTTP_403_FORBIDDEN),
        (add_admin, "superuser", status.HTTP_302_FOUND),
        (add_admin, "app_admin", status.HTTP_302_FOUND),
        (add_admin, "normal_user", status.HTTP_403_FORBIDDEN),
        (revoke_admin, "superuser", status.HTTP_302_FOUND),
        (revoke_admin, "app_admin", status.HTTP_302_FOUND),
        (revoke_admin, "normal_user", status.HTTP_403_FORBIDDEN),
        (add_customers, "superuser", status.HTTP_302_FOUND),
        (add_customers, "app_admin", status.HTTP_302_FOUND),
        (add_customers, "normal_user", status.HTTP_403_FORBIDDEN),
        (remove_customers, "superuser", status.HTTP_302_FOUND),
        (remove_customers, "app_admin", status.HTTP_302_FOUND),
        (remove_customers, "normal_user", status.HTTP_403_FORBIDDEN),
        (connect_bucket, "superuser", status.HTTP_302_FOUND),
        (connect_bucket, "app_admin", status.HTTP_403_FORBIDDEN),
        (connect_bucket, "normal_user", status.HTTP_403_FORBIDDEN),
        (update_ip_allowlists, "superuser", status.HTTP_302_FOUND),
        (update_ip_allowlists, "app_admin", status.HTTP_302_FOUND),
        (update_ip_allowlists, "normal_user", status.HTTP_403_FORBIDDEN),
    ],
)
def test_permissions(
    client,
    app,
    s3buckets,
    users,
    view,
    user,
    expected_status,
    fixture_get_group_id
):
    with patch("controlpanel.api.aws.AWSRole.grant_bucket_access"), \
            patch("controlpanel.api.cluster.App.create_or_update_secret"):
        client.force_login(users[user])
        print(users[user])
        print(users[user].has_perm('api.add_app_customer', app))
        response = view(client, app, users, s3buckets)
        assert response.status_code == expected_status


def disconnect_bucket(client, apps3bucket, *args, **kwargs):
    return client.post(reverse("revoke-app-access", kwargs={"pk": apps3bucket.id}))


@pytest.mark.parametrize(
    "view,user,expected_status",
    [
        (disconnect_bucket, "superuser", status.HTTP_302_FOUND),
        (disconnect_bucket, "app_admin", status.HTTP_403_FORBIDDEN),
        (disconnect_bucket, "normal_user", status.HTTP_403_FORBIDDEN),
    ],
)
def test_bucket_permissions(client, apps3bucket, users, view, user, expected_status):
    client.force_login(users[user])
    response = view(client, apps3bucket, users)
    assert response.status_code == expected_status


@pytest.mark.parametrize(
    "view,user,expected_count",
    [
        (list_apps, "superuser", 0),
        (list_apps, "normal_user", 0),
        (list_apps, "app_admin", 1),
        (list_all, "superuser", NUM_APPS),
    ],
)
def test_list(client, app, users, view, user, expected_count):
    client.force_login(users[user])
    response = view(client, app, users)
    assert len(response.context_data["object_list"]) == expected_count


def add_customer_success(client, response):
    return "add_customer_form_errors" not in client.session


def add_customer_form_error(client, response):
    return "add_customer_form_errors" in client.session


@pytest.mark.parametrize(
    "emails, expected_response",
    [
        ("foo@example.com", add_customer_success),
        ("foo@example.com, bar@example.com", add_customer_success),
        ("foobar", add_customer_form_error),
        ("foo@example.com, foobar", add_customer_form_error),
        ("", add_customer_form_error),
    ],
    ids=[
        "single-valid-email",
        "multiple-delimited-emails",
        "invalid-email",
        "mixed-valid-invalid-emails",
        "no-emails",
    ],
)
def test_add_customers(client, app, users, emails, expected_response):
    client.force_login(users["superuser"])
    data = {"customer_email": emails, "env_name": "test_env"}
    response = client.post(reverse("add-app-customers", kwargs={"pk": app.id}), data)
    assert expected_response(client, response)


def remove_customer_success(client, response):
    messages = [str(m) for m in get_messages(response.wsgi_request)]
    return "Successfully removed customer" in messages


def remove_customer_failure(client, response):
    messages = [str(m) for m in get_messages(response.wsgi_request)]
    return "Failed removing customer" in messages


@pytest.yield_fixture
def fixture_delete_group_members(ExtendedAuth0):
    with patch.object(ExtendedAuth0.groups, "delete_group_members") as request:
        yield request


@pytest.mark.parametrize(
    "side_effect, expected_response",
    [
        (None, remove_customer_success),
        (auth0.Auth0Error, remove_customer_failure),
    ],
    ids=[
        "success",
        "failure",
    ],
)
def test_delete_customers(
    client, app, fixture_delete_group_members, users, side_effect, expected_response
):
    fixture_delete_group_members.side_effect = side_effect
    client.force_login(users["superuser"])
    data = {"customer": ["email|1234"]}
    response = client.post(reverse("remove-app-customer", kwargs={"pk": app.id}), data)
    assert expected_response(client, response)


def test_github_error1_on_app_detail(client, app, users):
    with patch('django.conf.settings.features.app_migration.enabled') as feature_flag, \
            patch("controlpanel.api.cluster.App.get_deployment_envs") as get_envs:
        feature_flag.return_value = True
        error_msg = "Testing github error"
        get_envs.side_effect = requests.exceptions.HTTPError(error_msg)
        client.force_login(users["superuser"])
        response = detail(client, app)
        assert response.status_code == 200
        assert error_msg in str(response.content)


def test_github_error2_on_app_detail(client, app, users, repos):
    with patch('django.conf.settings.features.app_migration.enabled') as feature_flag, \
            patch("controlpanel.api.cluster.App.get_env_secrets") as get_secrets:
        feature_flag.return_value = True
        error_msg = "Testing github secret error"
        get_secrets.side_effect = requests.exceptions.HTTPError(error_msg)
        client.force_login(users["superuser"])
        response = detail(client, app)
        assert response.status_code == 200
        assert error_msg in str(response.content)


def test_github_error3_on_app_detail(client, app, users, repos):
    with patch('django.conf.settings.features.app_migration.enabled') as feature_flag, \
            patch("controlpanel.api.cluster.App.get_env_secrets") as get_secrets, \
            patch("controlpanel.api.cluster.App.get_env_vars") as get_env_vars:
        feature_flag.return_value = True
        error_msg = "Testing github env error"
        get_secrets.return_value = [{"name": "testing_github_secret"}]
        get_env_vars.side_effect = requests.exceptions.HTTPError(error_msg)
        client.force_login(users["superuser"])
        response = detail(client, app)
        assert response.status_code == 200
        assert error_msg in str(response.content)


<<<<<<< HEAD
def test_app_detail_display_all_envs(client, app, users, repos):
    with patch('django.conf.settings.features.app_migration.enabled') as feature_flag:
        feature_flag.return_value = True
        client.force_login(users["superuser"])
        response = detail(client, app)
        assert response.status_code == 200

        key_words_for_checks = [
            "Deployment settings under dev_env",
            "Deployment settings under prod_env",
            cluster.App.IP_RANGES,
            cluster.App.AUTH0_CLIENT_ID,
            cluster.App.AUTH0_CLIENT_SECRET,
            cluster.App.AUTH0_CALLBACK_URL,
            cluster.App.AUTH0_DOMAIN,
            cluster.App.AUTH0_CONNECTIONS,
            cluster.App.AUTHENTICATION_REQUIRED,
            cluster.App.AUTH0_PASSWORDLESS,
        ]
        for key_word in key_words_for_checks:
            assert key_word in str(response.content)


def test_app_detail_with_missing_auth_client(client, users, repos_for_requiring_auth):
    with patch('django.conf.settings.features.app_migration.enabled') as feature_flag:
        feature_flag.return_value = True
        app = mommy.make("api.App")
        app.repo_url = "https://github.com/github_org/testing_repo_with_auth"
        app.save()

        client.force_login(users["superuser"])
        response = detail(client, app)
        btn_text = "Create auth0 client"
        assert response.status_code == 200
        assert btn_text in str(response.content)


def test_app_detail_with_auth_client_redundant(client, users, app, repos_for_no_auth):
    with patch('django.conf.settings.features.app_migration.enabled') as feature_flag:
        feature_flag.return_value = True
        client.force_login(users["superuser"])
        response = detail(client, app)
        btn_text = "Remove auth0 client"
        assert response.status_code == 200
        assert btn_text in str(response.content)
=======
@pytest.fixture
def app_being_migrated(users):
    app = mommy.make("api.App")
    app.repo_url = "https://github.com/new_github_org/testing_repo"
    app_old_repo_url = "https://github.com/github_org/testing_repo"
    migration_json = dict(
        app_name="testing_app",
        repo_url=app_old_repo_url,
        app_url=f"https://{app.slug}.{settings.APP_DOMAIN}",
        status="in_progress"
    )
    app_info = dict(
        migration=migration_json
    )
    app.description = json.dumps(app_info)
    app.save()
    mommy.make("api.UserApp", user=users["app_admin"], app=app, is_admin=True)
    return app


def test_app_description_display_old_app_info(client, app_being_migrated, users):
    with patch('django.conf.settings.features.app_migration.enabled') as feature_flag:
        feature_flag.return_value = True
        client.force_login(users["superuser"])
        response = detail(client, app_being_migrated)
        assert response.status_code == 200
        assert app_being_migrated.migration_info["app_name"] in str(response.content)
        assert app_being_migrated.migration_info["repo_url"] in str(response.content)
        assert app_being_migrated.migration_info["app_url"] in str(response.content)
>>>>>>> 88bab323
<|MERGE_RESOLUTION|>--- conflicted
+++ resolved
@@ -411,7 +411,6 @@
         assert error_msg in str(response.content)
 
 
-<<<<<<< HEAD
 def test_app_detail_display_all_envs(client, app, users, repos):
     with patch('django.conf.settings.features.app_migration.enabled') as feature_flag:
         feature_flag.return_value = True
@@ -457,7 +456,8 @@
         btn_text = "Remove auth0 client"
         assert response.status_code == 200
         assert btn_text in str(response.content)
-=======
+
+
 @pytest.fixture
 def app_being_migrated(users):
     app = mommy.make("api.App")
@@ -486,5 +486,4 @@
         assert response.status_code == 200
         assert app_being_migrated.migration_info["app_name"] in str(response.content)
         assert app_being_migrated.migration_info["repo_url"] in str(response.content)
-        assert app_being_migrated.migration_info["app_url"] in str(response.content)
->>>>>>> 88bab323
+        assert app_being_migrated.migration_info["app_url"] in str(response.content)