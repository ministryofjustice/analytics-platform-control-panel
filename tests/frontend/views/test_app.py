--- conflicted
+++ resolved
@@ -16,11 +16,7 @@
 from controlpanel.api import auth0
 from controlpanel.api.models.app import DeleteCustomerError
 from tests.api.fixtures.aws import *
-<<<<<<< HEAD
-from controlpanel.api.models import App, S3Bucket
-=======
-from controlpanel.api.models import App, AppIPAllowList
->>>>>>> 6adca757
+from controlpanel.api.models import App, AppIPAllowList, S3Bucket
 
 NUM_APPS = 3
 
@@ -600,30 +596,6 @@
         assert app_being_migrated.migration_info["app_url"] in str(response.content)
 
 
-<<<<<<< HEAD
-def test_register_app_with_creating_datasource(client, users):
-    test_app_name = "test_app_with_creating_datasource"
-    test_bucket_name = "test-bucket"
-    assert App.objects.filter(name=test_app_name).count() == 0
-    client.force_login(users["superuser"])
-    data = dict(
-        org_names="moj-analytical-services",
-        repo_url=f"https://github.com/moj-analytical-services/{test_app_name}",
-        connect_bucket="new",
-        new_datasource_name=test_bucket_name,
-        connections=[]
-    )
-    response = client.post(reverse("create-app"), data)
-
-    assert response.status_code == 302
-    assert App.objects.filter(name=test_app_name).count() == 1
-    assert S3Bucket.objects.filter(name=test_bucket_name).count() == 1
-    created_app = App.objects.filter(name=test_app_name).first()
-    bucket = S3Bucket.objects.filter(name=test_bucket_name).first()
-    related_bucket_ids = [a.s3bucket_id for a in created_app.apps3buckets.all()]
-    assert len(related_bucket_ids) == 1
-    assert bucket.id in related_bucket_ids
-=======
 def get_auth_settings(content, env_name):
     soup = BeautifulSoup(content, "html.parser")
     setting_panel = soup.find("section", {"class": f"{env_name}-settings-panel"})
@@ -764,4 +736,27 @@
                 assert 'Edit' in auth_item_ui.text
             else:
                 assert 'Edit' not in auth_item_ui.text
->>>>>>> 6adca757
+
+
+def test_register_app_with_creating_datasource(client, users):
+    test_app_name = "test_app_with_creating_datasource"
+    test_bucket_name = "test-bucket"
+    assert App.objects.filter(name=test_app_name).count() == 0
+    client.force_login(users["superuser"])
+    data = dict(
+        org_names="moj-analytical-services",
+        repo_url=f"https://github.com/moj-analytical-services/{test_app_name}",
+        connect_bucket="new",
+        new_datasource_name=test_bucket_name,
+        connections=[]
+    )
+    response = client.post(reverse("create-app"), data)
+
+    assert response.status_code == 302
+    assert App.objects.filter(name=test_app_name).count() == 1
+    assert S3Bucket.objects.filter(name=test_bucket_name).count() == 1
+    created_app = App.objects.filter(name=test_app_name).first()
+    bucket = S3Bucket.objects.filter(name=test_bucket_name).first()
+    related_bucket_ids = [a.s3bucket_id for a in created_app.apps3buckets.all()]
+    assert len(related_bucket_ids) == 1
+    assert bucket.id in related_bucket_ids
