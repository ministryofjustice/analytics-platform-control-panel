--- conflicted
+++ resolved
@@ -51,18 +51,17 @@
     return client.post(reverse("set-bedrock", kwargs=kwargs), data)
 
 
-<<<<<<< HEAD
+def set_quicksight(client, users, *args):
+    kwargs = {"pk": users["other_user"].auth0_id}
+    return client.post(reverse("set-bedrock", kwargs=kwargs))
+
+
 def set_database_admin(client, users, *args):
     data = {
         "is_database_admin": True,
     }
     kwargs = {"pk": users["other_user"].auth0_id}
     return client.post(reverse("set-database-admin", kwargs=kwargs), data)
-=======
-def set_quicksight(client, users, *args):
-    kwargs = {"pk": users["other_user"].auth0_id}
-    return client.post(reverse("set-bedrock", kwargs=kwargs))
->>>>>>> 4681764f
 
 
 @pytest.mark.parametrize(
@@ -85,15 +84,12 @@
         (set_bedrock, "superuser", status.HTTP_302_FOUND),
         (set_bedrock, "normal_user", status.HTTP_403_FORBIDDEN),
         (set_bedrock, "other_user", status.HTTP_403_FORBIDDEN),
-<<<<<<< HEAD
+        (set_quicksight, "superuser", status.HTTP_302_FOUND),
+        (set_quicksight, "normal_user", status.HTTP_403_FORBIDDEN),
+        (set_quicksight, "other_user", status.HTTP_403_FORBIDDEN),
         (set_database_admin, "superuser", status.HTTP_302_FOUND),
         (set_database_admin, "normal_user", status.HTTP_403_FORBIDDEN),
         (set_database_admin, "other_user", status.HTTP_403_FORBIDDEN),
-=======
-        (set_quicksight, "superuser", status.HTTP_302_FOUND),
-        (set_quicksight, "normal_user", status.HTTP_403_FORBIDDEN),
-        (set_quicksight, "other_user", status.HTTP_403_FORBIDDEN),
->>>>>>> 4681764f
     ],
 )
 def test_permission(client, users, view, user, expected_status):
