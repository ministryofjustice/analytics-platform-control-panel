import json

import pytest
from unittest.mock import patch, Mock

from controlpanel.api.models import Tool, ToolDeployment, User
from controlpanel.api.cluster import (
    TOOL_DEPLOYING,
    TOOL_READY,
    TOOL_RESTARTING,
<<<<<<< HEAD
=======
    TOOL_UPGRADED,
    HOME_RESETTING,
>>>>>>> 54420d74
)
from controlpanel.frontend import consumers


@pytest.fixture
def users(db):
    print("Setting up users...")
    User(auth0_id="github|1", username="alice").save()
    User(auth0_id="github|2", username="bob").save()


@pytest.fixture
def tools(db):
    print("Setting up tools...")
    Tool(chart_name="a_tool").save()
    Tool(chart_name="another_tool").save()


@pytest.yield_fixture
def update_tool_status():
    with patch(
        "controlpanel.frontend.consumers.update_tool_status"
    ) as update_tool_status:
        yield update_tool_status


@pytest.yield_fixture
def update_home_status():
    with patch("controlpanel.frontend.consumers.update_home_status") as update_home_status:
        yield update_home_status


@pytest.yield_fixture
def wait_for_deployment():
    with patch(
        "controlpanel.frontend.consumers.wait_for_deployment"
    ) as wait_for_deployment:
        yield wait_for_deployment


@pytest.yield_fixture
def wait_for_home_reset():
    with patch("controlpanel.frontend.consumers.wait_for_home_reset") as wait_for_home_reset:
        yield wait_for_home_reset


def test_tool_deploy(users, tools, update_tool_status, wait_for_deployment):
    user = User.objects.first()
    tool = Tool.objects.first()
    id_token = "secret user id_token"

    with patch("controlpanel.frontend.consumers.ToolDeployment") as ToolDeployment:
        tool_deployment = Mock()
        ToolDeployment.return_value = tool_deployment

        consumer = consumers.BackgroundTaskConsumer("test")
        consumer.tool_deploy(
            message={
                "user_id": user.auth0_id,
                "tool_name": tool.chart_name,
                "id_token": id_token,
            }
        )

        # 1. Instanciate `ToolDeployment` correctly
        ToolDeployment.assert_called_with(tool, user)
        # 2. Send status update
        update_tool_status.assert_called_with(
            tool_deployment, id_token, TOOL_DEPLOYING,
        )
        # 3. Call save() on ToolDeployment (trigger deployment)
        tool_deployment.save.assert_called()
        # 4. Wait for deployment to complete
        wait_for_deployment.assert_called_with(tool_deployment, id_token)


def test_tool_restart(users, tools, update_tool_status, wait_for_deployment):
    user = User.objects.first()
    tool = Tool.objects.first()
    id_token = "secret user id_token"

    with patch("controlpanel.frontend.consumers.ToolDeployment") as ToolDeployment:
        tool_deployment = Mock()
        ToolDeployment.return_value = tool_deployment

        consumer = consumers.BackgroundTaskConsumer("test")
        consumer.tool_restart(
            message={
                "user_id": user.auth0_id,
                "tool_name": tool.chart_name,
                "id_token": id_token,
            }
        )

        # 1. Instanciate `ToolDeployment` correctly
        ToolDeployment.assert_called_with(tool, user)
        # 2. Send status update
        update_tool_status.assert_called_with(
            tool_deployment, id_token, TOOL_RESTARTING,
        )
        # 3. Call restart() on ToolDeployment (trigger deployment)
        tool_deployment.restart.assert_called_with(id_token=id_token)
        # 4. Wait for deployment to complete
        wait_for_deployment.assert_called_with(tool_deployment, id_token)


def test_get_tool_and_user(users, tools):
    expected_user = User.objects.first()
    expected_tool = Tool.objects.first()
    message = {
        "user_id": expected_user.auth0_id,
        "tool_name": expected_tool.chart_name,
        "id_token": "not used by this method",
    }

    consumer = consumers.BackgroundTaskConsumer("test")
    tool, user = consumer.get_tool_and_user(message)
    assert expected_user == user
    assert expected_tool == tool


def test_get_home_reset(users, update_home_status, wait_for_home_reset):
    user = User.objects.first()

    with patch(
        "controlpanel.frontend.consumers.HomeDirectory"
    ) as HomeDirectory:
        mock_hd = Mock()  # Mock home directory instance.
        HomeDirectory.return_value = mock_hd 

        consumer = consumers.BackgroundTaskConsumer("test")
        consumer.home_reset(
            message={
                "user_id": user.auth0_id,
            }
        )

        # 1. Instanciate `HomeDirectory` correctly
        HomeDirectory.assert_called_with(user)
        # 2. Send status update
        update_home_status.assert_called_with(
            mock_hd,
            HOME_RESETTING,
        )
        # 3. Call restart() on ToolDeployment (trigger deployment)
        mock_hd.reset.assert_called_once_with()
        # 4. Wait for deployment to complete
        wait_for_home_reset.assert_called_with(mock_hd)


def test_update_tool_status():
    tool = Tool(chart_name="a_tool", version="v1.0.0")
    user = User(auth0_id="github|123")
    id_token = "user id_token"
    status = TOOL_READY
    app_version = "R: 42, Python: 2.0.0"

    tool_deployment = Mock()
    tool_deployment.tool = tool
    tool_deployment.user = user
    tool_deployment.get_installed_app_version.return_value = app_version

    expected_sse_event = {
        "event": "toolStatus",
        "data": json.dumps(
            {
                "toolName": tool.chart_name,
                "version": tool.version,
                "appVersion": app_version,
                "status": status,
            }
        ),
    }

    with patch("controlpanel.frontend.consumers.send_sse") as send_sse:
        consumers.update_tool_status(
            tool_deployment, id_token, status,
        )
        tool_deployment.get_installed_app_version.assert_called_with(id_token)
        send_sse.assert_called_with(user.auth0_id, expected_sse_event)<|MERGE_RESOLUTION|>--- conflicted
+++ resolved
@@ -8,11 +8,7 @@
     TOOL_DEPLOYING,
     TOOL_READY,
     TOOL_RESTARTING,
-<<<<<<< HEAD
-=======
-    TOOL_UPGRADED,
     HOME_RESETTING,
->>>>>>> 54420d74
 )
 from controlpanel.frontend import consumers
 
