--- conflicted
+++ resolved
@@ -43,91 +43,15 @@
     assert response.status_code == status.HTTP_200_OK
     results = response.data["results"]
     assert len(results) == 1
-<<<<<<< HEAD
-    assert results[0]['res_id'] == str(app.res_id)
+    assert results[0]["res_id"] == str(app.res_id)
 
 
 def test_detail(client, app):
-    response = client.get(reverse('app-detail', (app.res_id,)))
-    assert response.status_code == status.HTTP_200_OK
-
-    expected_fields = {
-        'res_id',
-        'url',
-        'name',
-        'description',
-        'slug',
-        'repo_url',
-        'iam_role_name',
-        'created_by',
-        'apps3buckets',
-        'userapps',
-        'app_aws_secret_param',
-        'app_aws_secret_auth',
-        'ip_allowlists',
-        'app_allowed_ip_ranges',
-    }
-    assert expected_fields == set(response.data)
-    assert response.data['iam_role_name'] == app.iam_role_name
-
-    apps3bucket = response.data['apps3buckets'][0]
-    expected_fields = {'id', 'url', 's3bucket', 'access_level'}
-    assert set(apps3bucket) == expected_fields
-
-    expected_fields = {
-        'id',
-        'url',
-        'name',
-        'arn',
-        'created_by',
-        'is_data_warehouse',
-    }
-    assert set(apps3bucket['s3bucket']) == expected_fields
-
-    userapp = response.data['userapps'][0]
-    expected_fields = {'id', 'user', 'is_admin'}
-    assert set(userapp) == expected_fields
-
-    expected_fields = {
-        'auth0_id',
-        'url',
-        'username',
-        'name',
-        'email',
-    }
-    assert set(userapp['user']) == expected_fields
-
-
-
-def test_app_detail_by_name(client, app):
-    response = client.get(reverse('apps-by-name-detail', (app.name,)))
-    assert response.status_code == status.HTTP_200_OK
-
-    expected_fields = {
-        'res_id',
-        'url',
-        'name',
-        'description',
-        'slug',
-        'repo_url',
-        'iam_role_name',
-        'created_by',
-        'apps3buckets',
-        'userapps',
-        'app_aws_secret_param',
-        'app_aws_secret_auth',
-        'ip_allowlists',
-        'app_allowed_ip_ranges',
-=======
-    assert results[0]["id"] == app.id
-
-
-def test_detail(client, app):
-    response = client.get(reverse("app-detail", (app.id,)))
-    assert response.status_code == status.HTTP_200_OK
-
-    expected_fields = {
-        "id",
+    response = client.get(reverse("app-detail", (app.res_id,)))
+    assert response.status_code == status.HTTP_200_OK
+
+    expected_fields = {
+        "res_id",
         "url",
         "name",
         "description",
@@ -137,9 +61,62 @@
         "created_by",
         "apps3buckets",
         "userapps",
+        "app_aws_secret_param",
+        "app_aws_secret_auth",
         "ip_allowlists",
         "app_allowed_ip_ranges",
->>>>>>> ce8c51e0
+    }
+    assert expected_fields == set(response.data)
+    assert response.data["iam_role_name"] == app.iam_role_name
+
+    apps3bucket = response.data["apps3buckets"][0]
+    expected_fields = {"id", "url", "s3bucket", "access_level"}
+    assert set(apps3bucket) == expected_fields
+
+    expected_fields = {
+        "id",
+        "url",
+        "name",
+        "arn",
+        "created_by",
+        "is_data_warehouse",
+    }
+    assert set(apps3bucket["s3bucket"]) == expected_fields
+
+    userapp = response.data["userapp"][0]
+    expected_fields = {"id", "user", "is_admin"}
+    assert set(userapp) == expected_fields
+
+    expected_fields = {
+        "auth0_id",
+        "url",
+        "username",
+        "name",
+        "email",
+    }
+    assert set(userapp["user"]) == expected_fields
+
+
+
+def test_app_detail_by_name(client, app):
+    response = client.get(reverse("apps-by-name-detail", (app.name,)))
+    assert response.status_code == status.HTTP_200_OK
+
+    expected_fields = {
+        "res_id",
+        "url",
+        "name",
+        "description",
+        "slug",
+        "repo_url",
+        "iam_role_name",
+        "created_by",
+        "apps3buckets",
+        "userapps",
+        "app_aws_secret_param",
+        "app_aws_secret_auth",
+        "ip_allowlists",
+        "app_allowed_ip_ranges",
     }
     assert expected_fields == set(response.data)
     assert response.data["iam_role_name"] == app.iam_role_name
@@ -179,23 +156,14 @@
 
 
 def test_delete(client, app, authz, secretsmanager):
-<<<<<<< HEAD
-    with patch('controlpanel.api.aws.AWSRole.delete_role') as delete_role:
-        response = client.delete(reverse('app-detail', (app.res_id,)))
-=======
     with patch("controlpanel.api.aws.AWSRole.delete_role") as delete_role:
-        response = client.delete(reverse("app-detail", (app.id,)))
->>>>>>> ce8c51e0
+        response = client.delete(reverse("app-detail", (app.res_id,)))
         assert response.status_code == status.HTTP_204_NO_CONTENT
 
         authz.clear_up_app.assert_called_with(app_name=app.slug, group_name=app.slug)
         delete_role.assert_called_with(app.iam_role_name)
 
-<<<<<<< HEAD
-        response = client.get(reverse('app-detail', (app.res_id,)))
-=======
-        response = client.get(reverse("app-detail", (app.id,)))
->>>>>>> ce8c51e0
+        response = client.get(reverse("app-detail", (app.res_id,)))
         assert response.status_code == status.HTTP_404_NOT_FOUND
 
 
@@ -214,11 +182,7 @@
 def test_update(client, app):
     data = {"name": "foo", "repo_url": "http://foo.com.git"}
     response = client.put(
-<<<<<<< HEAD
-        reverse('app-detail', (app.res_id,)),
-=======
-        reverse("app-detail", (app.id,)),
->>>>>>> ce8c51e0
+        reverse("app-detail", (app.res_id,)),
         data,
         content_type="application/json",
     )
