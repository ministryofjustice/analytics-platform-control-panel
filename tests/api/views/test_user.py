# Standard library
import json
from subprocess import CalledProcessError
from unittest.mock import patch

# Third-party
import pytest
from botocore.exceptions import ClientError
from model_bakery import baker
from rest_framework import status
from rest_framework.reverse import reverse

# First-party/Local
from controlpanel.api.models import User


@pytest.fixture(autouse=True)
def models(users):
    with patch("controlpanel.api.aws.AWSBucket.create"):
        baker.make("api.UserS3Bucket", user=users["normal_user"])
        baker.make("api.UserApp", user=users["normal_user"])


@pytest.fixture
def ExtendedAuth0():
    with patch("controlpanel.api.models.app.auth0.ExtendedAuth0") as authz:
        yield authz.return_value


def test_list(client, users):
    response = client.get(reverse("user-list"))
    assert response.status_code == status.HTTP_200_OK
<<<<<<< HEAD
    assert len(response.data["results"]) == 8
=======
    assert len(response.data["results"]) == 6
>>>>>>> a5847226


def test_detail(client, users):
    response = client.get(reverse("user-detail", (users["normal_user"].auth0_id,)))
    assert response.status_code == status.HTTP_200_OK

    expected_fields = {
        "auth0_id",
        "url",
        "username",
        "name",
        "email",
        "justice_email",
        "groups",
        "userapps",
        "users3buckets",
        "is_superuser",
        "email_verified",
    }
    assert expected_fields == set(response.data)

    userapp = response.data["userapps"][0]
    expected_fields = {"id", "app", "is_admin"}
    assert set(userapp) == expected_fields

    expected_fields = {
        "id",
        "url",
        "name",
        "description",
        "slug",
        "repo_url",
        "iam_role_name",
        "created_by",
    }
    assert set(userapp["app"]) == expected_fields

    users3bucket = response.data["users3buckets"][0]
    expected_fields = {"id", "s3bucket", "access_level", "is_admin"}
    assert set(users3bucket) == expected_fields

    expected_fields = {
        "id",
        "url",
        "name",
        "arn",
        "created_by",
        "is_data_warehouse",
    }
    assert set(users3bucket["s3bucket"]) == expected_fields


def test_delete(client, helm, users, ExtendedAuth0):
    with patch("controlpanel.api.aws.AWSRole.delete_role") as delete_role:
        response = client.delete(reverse("user-detail", (users["normal_user"].auth0_id,)))
        assert response.status_code == status.HTTP_204_NO_CONTENT

        delete_role.assert_called()
        helm.delete.assert_called()

        ExtendedAuth0.clear_up_user.assert_called_with(user_id=users["normal_user"].auth0_id)

        response = client.get(reverse("user-detail", (users["normal_user"].auth0_id,)))
        assert response.status_code == status.HTTP_404_NOT_FOUND


def test_create(client, helm):
    with patch("controlpanel.api.aws.AWSRole.create_role") as create_user_role:
        data = {"auth0_id": "github|3", "username": "foo"}
        response = client.post(reverse("user-list"), data)
        assert response.status_code == status.HTTP_201_CREATED

        assert response.data["auth0_id"] == data["auth0_id"]

        create_user_role.assert_called()
        helm.upgrade_release.assert_called()


@pytest.fixture(autouse=True)
def slack():
    with patch("controlpanel.api.models.user.slack") as slack:
        yield slack


def test_create_superuser(client, slack, superuser):
    data = {"auth0_id": "github|3", "username": "foo", "is_superuser": True}
    response = client.post(reverse("user-list"), data)
    assert response.status_code == status.HTTP_201_CREATED

    slack.notify_superuser_created.assert_called_with(
        data["username"],
        by_username=superuser.username,
    )


def test_update(client, users):
    data = {"username": "foo", "auth0_id": users["normal_user"].auth0_id}
    response = client.put(
        reverse("user-detail", (users["normal_user"].auth0_id,)),
        json.dumps(data),
        content_type="application/json",
    )
    assert response.status_code == status.HTTP_200_OK
    assert response.data["username"] == data["username"]
    assert response.data["auth0_id"] == data["auth0_id"]


def test_update_grants_superuser_access(client, users, slack, superuser):
    user = users["normal_user"]
    data = {"username": user.username, "auth0_id": user.auth0_id, "is_superuser": True}
    response = client.put(
        reverse("user-detail", (user.auth0_id,)),
        json.dumps(data),
        content_type="application/json",
    )
    assert response.status_code == status.HTTP_200_OK
    slack.notify_superuser_created.assert_called_with(user.username, by_username=superuser.username)


def test_aws_error_and_transaction(client, helm):
    with patch("controlpanel.api.aws.AWSRole.create_role") as create_user_role:
        create_user_role.side_effect = ClientError({"foo": "bar"}, "bar")
        data = {"auth0_id": "github|3", "username": "foo"}

        helm.reset_mock()

        with pytest.raises(ClientError):
            client.post(reverse("user-list"), data)

        create_user_role.assert_called()
        helm.upgrade_release.assert_not_called()

        with pytest.raises(User.DoesNotExist):
            User.objects.get(pk=data["auth0_id"])


def test_helm_error_and_transaction(client, helm):
    with patch("controlpanel.api.aws.AWSRole.create_role") as create_user_role:
        helm.upgrade_release.side_effect = CalledProcessError(1, "Helm error")
        data = {"auth0_id": "github|3", "username": "foo"}

        with pytest.raises(CalledProcessError):
            client.post(reverse("user-list"), data)

        create_user_role.assert_called()
        helm.upgrade_release.assert_called()

        with pytest.raises(User.DoesNotExist):
            User.objects.get(pk=data["auth0_id"])<|MERGE_RESOLUTION|>--- conflicted
+++ resolved
@@ -30,11 +30,7 @@
 def test_list(client, users):
     response = client.get(reverse("user-list"))
     assert response.status_code == status.HTTP_200_OK
-<<<<<<< HEAD
-    assert len(response.data["results"]) == 8
-=======
-    assert len(response.data["results"]) == 6
->>>>>>> a5847226
+    assert len(response.data["results"]) == 9
 
 
 def test_detail(client, users):
