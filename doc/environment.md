--- conflicted
+++ resolved
@@ -13,11 +13,8 @@
 | `DB_USER` | Postgres username | |
 | `DEBUG` | Run in debug mode, displaying stacktraces on errors, etc | `False` |
 | `EFS_HOSTNAME` | Hostname of EFS server for user homes | |
-<<<<<<< HEAD
-=======
 | `EFS_VOLUME` | volume name for the EFS directory for user homes | |
 | `EKS` | Flag to indicate the application is running on EKS infrastructure | |
->>>>>>> 62c7639a
 | `ELASTICSEARCH_HOST` | | |
 | `ELASTICSEARCH_INDEX_S3LOGS` | | `s3logs-*` |
 | `ELASTICSEARCH_PASSWORD` | | |
