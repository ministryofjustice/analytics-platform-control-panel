# Running directly on your machine

---
:construction: _This guide has recently undergone some major changes in order to work with the new cluster. It should include all the changes needed to get from a fresh system to having a local instance of Control Panel, but be aware that the developers who checked the system had some things set up already. If problems arise, please open a PR to revise this documentation._

---

This guide describes how to run Control Panel locally without Docker, and so that it can interact with the following remote AWS resources:
 - AWS Data account
 - AWS Dev account
 - AWS EKS cluster on Dev account

There are essentially three aspects to getting the Control Panel in a state for
development on your local machine:

1. Ensuring you have all the required dependencies installed, and these are all
   correctly configured.
2. Acquiring the credentials and permissions needed for the various third-party
   aspects of the project (AWS, Auth0, k8s).
3. Getting hold of the source code for the project and creating a local
   environment in which to be able to work.


The third party services used by the application are labelled as either `dev`
(for use as part of the development / testing process) and `alpha` (which is
what our users use). Obviously, you should avoid using the `alpha` labelled
versions of the services.

## 1. Required Dependencies

The Control Panel app requires Python 3.6.5+. It has been confirmed to work
with Python 3.8.12.

Install python dependencies with the following command:
```sh
python3 -m venv venv
source venv/bin/activate
pip3 install -r requirements.txt
pip3 install -r requirements.dev.txt
pip3 uninstall python-dotenv    # see ANPL-823
```

In addition, you must have:

* [Redis](https://redis.io/) (confirmed to work with v7.0.0)
* [PostgreSQL](https://www.postgresql.org/) (v14.3)
* [npm](https://www.npmjs.com/)
* [kubectl](https://kubernetes.io/docs/tasks/tools/install-kubectl-macos/#install-with-homebrew-on-macos) (v1.23.4)
* [helm](https://helm.sh/docs/intro/install/) (v3.6.3, v3.8.0)
* [direnv](https://direnv.net/)

We recommend installing these tools via Homebrew.

You may want to set Postgres and Redis to start up automatically, in which case run
```
brew services start postgres
brew services start redis
```
and you can check their status with
```
brew services list
```
Otherwise, make sure you have started both manually before attempting to run Control Panel locally.

To interact with AWS, you should also set up the [`aws` command
line interface](https://docs.aws.amazon.com/cli/latest/userguide/getting-started-install.html).

In order to use `direnv` for managing your environment variables, you should
make sure it is [configured for your shell](https://direnv.net/docs/hook.html).


## 2. Third Party Requirements

Put simply, if you've completed all the steps in the
[Technical Setup](https://silver-dollop-30c6a355.pages.github.io/documentation/10-team-practices/new-joiners.html#technical-setup) section of our New Joiners' Guide
then you should be good to go.

In particular, you'll need to make sure you're [set up with Auth0](https://silver-dollop-30c6a355.pages.github.io/documentation/10-team-practices/new-joiners.html#auth0),
[added to AWS](https://silver-dollop-30c6a355.pages.github.io/documentation/10-team-practices/new-joiners.html#aws)
and have [cluster admin access to Kubernetes](https://silver-dollop-30c6a355.pages.github.io/documentation/10-team-practices/new-joiners.html#kubernetes).


### AWS Configuration

In order to run the app you'll need various permissions set up for you in the
wider infrastructure of the project, mainly for AWS platform. 

As the docs for AWS (linked above) mention, you'll need to add yourself an AWS
user account linked to your MoJ email address via the
[analytical-platform-iam](https://github.com/ministryofjustice/analytical-platform-iam)
repository. [This pull request](https://github.com/ministryofjustice/analytical-platform-iam/pull/147)
is an example of the sort of thing you'll need to submit (making sure you
modify it to use your own details). Once the PR is approved, you should merge
it yourself. Once this happens a pipeline will process your changes and add
your details to AWS. Remember to follow the remaining instructions in the
README about [first login](https://github.com/ministryofjustice/analytical-platform-iam/#first-login)
for which you'll need to ask someone to create an initial password for you.

`aws-vault` is recommended to manage different AWS accounts

See [here for more information](https://github.com/ministryofjustice/analytical-platform-iam/blob/main/documentation/AWS-CLI.md)
for details of information about how to setup configuration and how to use `aws-vault`.

### Kubernetes Configuration

For Kubernetes, simply follow the instructions (linked above) for the `dev`
cluster.

Make sure you have the correct kubernetes context set:
```sh
kubectl config use-context <dev-cluster-name>   # cluster name as set in ~/.kube/config
```

You can check things are working with the following command, which will return
information about the k8s master and KubeDNS:

```sh
kubectl cluster-info
```
The token for accessing the cluser will expire periodically.
To refresh the token automatically, the following lines can be added into your ~/.kube/config:

<<<<<<< HEAD
### Environment variables
=======
```shell
- name: arn:aws:eks:eu-west-1:<AWS_DEV_ACCOUNT>:cluster/<dev_cluster_name>
  user:
    exec:
      apiVersion: client.authentication.k8s.io/v1alpha1
      args:
      - exec
      - admin-dev
      - --
      - aws
      - --region
      - eu-west-1
      - eks
      - get-token
      - --cluster-name
      - <dev_cluster_name>
      command: /usr/local/bin/aws-vault
      env: null
      provideClusterInfo: false
```
admin-dev is the profile name for dev AWS account in your AWS configuration file.
>>>>>>> 708dc25f

For easy switching between Kubernetes contexts (to connect to dev/prod clusters), you may find it helpful to use [`kubie`](https://blog.sbstp.ca/introducing-kubie/).

### Helm

You will need to initialise Helm:

```sh
helm init
```

Tell Helm to use the Analytical Platform chart repository:

```sh
helm repo add mojanalytics http://moj-analytics-helm-repo.s3-website-eu-west-1.amazonaws.com
helm repo update
```

## 3. Local Environment

### <a name="env"></a>Environment variables

The simplest solution is to download the copy of the working `.env` or `.envrc` file from [LastPass](https://silver-dollop-30c6a355.pages.github.io/documentation/10-team-practices/new-joiners.html#lastpass).
Check each value whether it is relevant to your local env.

Check that the environment variable `DB_HOST` is set to `localhost` - this is a recent revision to the `.env` file and may not be captured in your copy.

See [Control Panel settings and environment variables](environment.md) for details of other settings and environment variables.

### Database

The Control Panel app connects to a PostgreSQL database called `controlpanel`,
which should be accessible with the `controlpanel` user.

Assuming you've got PostreSQL set up properly, the following commands should
get you to this state:

```sh
createuser -d controlpanel
createdb -U controlpanel controlpanel
```

Alternatively, if you prefer to use `psql` the following should work:
```
sudo -u postgres psql
postgres=# create database controlpanel;
postgres=# create user controlpanel with encrypted password 'password';
postgres=# grant all privileges on database controlpanel to controlpanel;
postgres=# ALTER USER controlpanel CREATEDB;
```

The last command in the sequence above ensures the `controlpanel` user has the
required privileges to create and delete throw away databases while running the
unit tests.

You must make sure the following environment variables are set:
```sh
export DB_USER=controlpanel
export DB_PASSWORD=password
```

Then you can run migrations:
```sh
python3 manage.py migrate
```


### Compile Sass and Javascript

Before the first run (or after changes to static assets), you need to compile
and collate the static assets.

Static assets are compiled with Node.JS 8.16.0+
```sh
npm install
mkdir static
cp -R node_modules/accessible-autocomplete/dist/ static/accessible-autocomplete
cp -R node_modules/govuk-frontend/ static/govuk-frontend
cp -R node_modules/@ministryofjustice/frontend/ static/ministryofjustice-frontend
cp -R node_modules/html5shiv/dist/ static/html5-shiv
cp -R node_modules/jquery/dist/ static/jquery
./node_modules/.bin/babel \
  controlpanel/frontend/static/module-loader.js \
  controlpanel/frontend/static/components \
  controlpanel/frontend/static/javascripts \
  -o static/app.js -s
./node_modules/.bin/sass --load-path=node_modules/ --style=compressed controlpanel/frontend/static/app.scss:static/app.css
```

Then run collectstatic:
```sh
python3 manage.py collectstatic
```

### Run the tests

Run the tests using `pytest`:

```sh
DJANGO_SETTINGS_MODULE=controlpanel.settings.test pytest
```

**NOTE** Setting `DJANGO_SETTINGS_MODULE` is important or otherwise you
may accidentally run the tests with the `development` settings with
unpredictable results.

By this step, all the tests should pass. If not, re-check all the steps above
and then ask a colleague for help.


## Run the app

**Assumption**: You have completed your local env setup by following the above sections.

### Local AWS profile setup (on first run only)
This app needs to interact with multiple AWS accounts in order to support the users' needs.
The AWS resources like IAM, s3 buckets are under our data account and will be managed by 
app through [boto3](https://boto3.amazonaws.com/v1/documentation/api/latest/index.html). In order to make sure the boto3 can obtain the right profile for local env.
The following steps will show how to create it.

Assume that the name of profile for our aws data account is ```admin-data```

#### Add the AWS credential into .aws/credentials
it should look like below 
```
[admin-data]
aws_access_key_id = <your aws_access_key_id>
aws_secret_access_key = <your aws_secret_access_key>

```
As you need your AWS access keys above, you can find them out via the following link if you use aws-vault to manage your keys
https://github.com/99designs/aws-vault/blob/master/USAGE.md#keychain

Once the aws-vault is added, you can choose to show the value of the keys.

#### Add the AWS assume role or other settings into .aws/config

```
[profile admin-data]
role_arn=arn:aws:iam::<data account id>:role/restricted-admin
source_profile=default
```
### Check Kubernetes current context

Please check the current context and make sure it is pointing to the `dev` cluster

```sh
kubectl config use-context <dev_cluster_name>    # get name from your ~/.kube/config file
```

### Check the environment file

#### General checks

Check whether you have the following 2 in the env file and make sure they are correct
- ```HELM_REPOSITORY_CACHE```:  the directory for helm repo cache folder.


if you install helm chart by default settings, please make sure to setup the ```HELM_REPOSITORY_CACHE```
the default value is ```/tmp/helm/cache/repository```

```
export HELM_REPOSITORY_CACHE="/Users/<user name>/Library/Caches/helm/repository"
```
if you are not sure, can use the following command to find it out

```shell
helm env
```
Note that even if the variable is set correctly in the output of the above command, you still need to export it as an environment variable.

#### AWS credential setting for single AWS role
If you want to run the control panel app to manage AWS resources under single role, you can use
following environment variable to define the profile you want to use
- ```AWS_PROFILE```: The profile which will be used for ```boto3``` auth
export AWS_PROFILE = "admin-data"
- Make sure there is NO other AWS boto3 environment variables defined. 

#### AWS credential setting for multiple AWS roles
If you want to run the app to manage the AWS resources cross different AWS accounts by assuming 
different roles, then
- Check whether following 2 more environment variables have been setup in the env file or not
  - `AWS_DATA_ACCOUNT_ROLE`: The role_arn of admin-data account
  - `AWS_DEV_ACCOUNT_ROLE` : The role_arn of admin-dev account
  
if you are not sure what the value of role_arn of those two accounts is, you can find them out by
  checking the aws config file. 

More detail about the settings for mult-account is [here](architecture.md) (last section)
- Make sure other AWS boto3 settings e.g. ```AWS_PROFILE``` are NOT defined in your env, otherwise the app will
end up with root level session under a role, and you may get exception like `couldn't assume this role`

### Create superuser (on first run only)

This isn't strictly required, so feel free to skip this step.

```sh
python3 manage.py createsuperuser
```

Your `Username` needs to be your GitHub username.
Your `Auth0 id` needs to be the number associated with you in auth0.com and
labelled `user_id` (not working for me yet).


### Run the frontend of the app

You can run the app with the Django development server with

```sh
python3 manage.py runserver
```
Or with Gunicorn WSGI server:

```sh
gunicorn -b 0.0.0.0:8000 -k uvicorn.workers.UvicornWorker -w 4 controlpanel.asgi:application
```

### Run the worker of the app
Open another terminal to run the following line

```sh
python manage.py runworker background_tasks
```

Go to http://localhost:8000/, sign in via Auth0 and marvel at your locally
running control panel.

NOTES: if you use aws-vault to manage your AWS credentials, during the running process of the app,
you may encounter a popup window for asking you to provide key-chain password from time to time, 
which is normal.

### Loading tools

When you load up your local Control Panel for the first time, there will be no tools available on the Tools page.
To pre-populate the database, run the following management command:
```
python manage.py loaddevtools controlpanel/api/fixtures_dev/tools.yaml
```
You can also use this command to load up your own tools fixture files if you want to add more tools to the database.

Note that you will need to have the RStudio and JupyterLab Auth0 environment variables present in your `.env` file in order for the missing values in the `tools.yaml` fixture file to be filled in.
Check that you have `<TOOL>_AUTH_CLIENT_DOMAIN`, `<TOOL>_AUTH_CLIENT_ID` and `<TOOL>_AUTH_CLIENT_SECRET` for both RStudio and JupyterLab before running `loaddevtools`.

### Important notes

Even though your instance of Control Panel is running locally, it will still interact with the remote AWS data account and development Kubernetes cluster.
The data account is also used by our production environment, so take care when interacting with our AWS resources directly.<|MERGE_RESOLUTION|>--- conflicted
+++ resolved
@@ -120,9 +120,6 @@
 The token for accessing the cluser will expire periodically.
 To refresh the token automatically, the following lines can be added into your ~/.kube/config:
 
-<<<<<<< HEAD
-### Environment variables
-=======
 ```shell
 - name: arn:aws:eks:eu-west-1:<AWS_DEV_ACCOUNT>:cluster/<dev_cluster_name>
   user:
@@ -144,7 +141,6 @@
       provideClusterInfo: false
 ```
 admin-dev is the profile name for dev AWS account in your AWS configuration file.
->>>>>>> 708dc25f
 
 For easy switching between Kubernetes contexts (to connect to dev/prod clusters), you may find it helpful to use [`kubie`](https://blog.sbstp.ca/introducing-kubie/).
 
@@ -165,7 +161,7 @@
 
 ## 3. Local Environment
 
-### <a name="env"></a>Environment variables
+### Environment variables
 
 The simplest solution is to download the copy of the working `.env` or `.envrc` file from [LastPass](https://silver-dollop-30c6a355.pages.github.io/documentation/10-team-practices/new-joiners.html#lastpass).
 Check each value whether it is relevant to your local env.
