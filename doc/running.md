# Running directly on your machine

---
:construction: _This guide has recently undergone some major changes in order to work with the new cluster. It should include all the changes needed to get from a fresh system to having a local instance of Control Panel, but be aware that the developers who checked the system had some things set up already. If problems arise, please open a PR to revise this documentation._

---

This part is for running the app on local env without docker and also it will interact
with remote AWS infrastructure with the following ones
 - AWS Data account
 - AWS Dev account
 - AWS EKS cluster on Dev account

There are essentially three aspects to getting the control panel in a state for
development on your local machine:

1. Ensuring you have all the required dependencies installed, and these are all
   correctly configured.
2. Getting hold of the source code for the project and creating a local
   environment in which to be able to work.
3. Acquiring the credentials and permissions needed for the various third-party
   aspects of the project (AWS, Auth0, k8s).

The third party services used by the application are labelled as either `dev`
(for use as part of the development / testing process) and `alpha` (which is
what our users use). Obviously, you should avoid using the `alpha` labelled
versions of the services.

## Required Dependencies

You must have:

* [Redis](https://redis.io/)
* [PostgreSQL](https://www.postgresql.org/)
* [npm](https://www.npmjs.com/)
* [direnv](https://direnv.net/)

These should be installed using your own OS's package manager.
The instructions below assume you are using Homebrew.

You may want to set Postgres and Redis to start up automatically, in which case run
```
brew services start postgres
brew services start redis
```
and you can check their status with
```
brew services list
```
Otherwise, make sure you have started both manually before attempting to run Control Panel locally.

For [Kubernetes](https://kubernetes.io/) (k8s) related work you'll need to have
`kubectl`
[installed too](https://kubernetes.io/docs/tasks/tools/install-kubectl/), and
possibly [minikube](https://kubernetes.io/docs/tasks/tools/install-minikube/)
(for running a local k8s cluster).

It may also be useful for when interacting with AWS to have the `aws` command
line tool [installed on your system](https://aws.amazon.com/cli/).

The Control Panel app requires Python 3.6.5+. It has been confirmed to work
with Python 3.8.2.

Install python dependencies with the following command:
```sh
python3 -m venv venv
source venv/bin/activate
pip3 install -r requirements.txt
pip3 install -r requirements.dev.txt
pip3 uninstall python-dotenv
```

In order to use `direnv` for managing your environment variables, you should
make sure it is [configured for your shell](https://direnv.net/docs/hook.html).

## Local Environment

### Environment variables

The simplest solution is to download the copy of the working `.env` or `.envrc` file from [LastPass](https://silver-dollop-30c6a355.pages.github.io/documentation/10-team-practices/new-joiners.html#lastpass).
Check each value whether it is relevant to your local env.

If this isn't immediately possible and at a minimum, you need to set the
following environment variables:

```sh
export DJANGO_SETTINGS_MODULE=controlpanel.settings.development
```
Check that the environment variable `DB_HOST` is set to `localhost` - this is a recent revision to the `.env` file and may not be captured in your copy.

See [Control Panel settings and environment variables](environment.md) for details of other
setings and environment variables.

### Database

The Control Panel app connects to a PostgreSQL database called `controlpanel`,
which should be accessible with the `controlpanel` user.

Assuming you've got PostreSQL set up properly, the following commands should
get you to this state:

```sh
createuser -d controlpanel
createdb -U controlpanel controlpanel
```

Alternatively, if you prefer to use `psql` the following should work:

```
sudo -u postgres psql
postgres=# create database controlpanel;
postgres=# create user controlpanel with encrypted password 'password';
postgres=# grant all privileges on database controlpanel to controlpanel;
postgres=# ALTER USER controlpanel CREATEDB;
```

The last command in the sequence above ensures the `controlpanel` user has the
required privileges to create and delete throw away databases while running the
unit tests.

You must make sure the following environment variables are set:

```sh
export DB_USER=controlpanel
export DB_PASSWORD=password
```

Then you can run migrations:

```sh
python3 manage.py migrate
```


### Compile Sass and Javascript

Before the first run (or after changes to static assets), you need to compile
and collate the static assets.

Static assets are compiled with Node.JS 8.16.0+

```sh
npm install
mkdir static
cp -R node_modules/accessible-autocomplete/dist/ static/accessible-autocomplete
cp -R node_modules/govuk-frontend/ static/govuk-frontend
cp -R node_modules/@ministryofjustice/frontend/ static/ministryofjustice-frontend
cp -R node_modules/html5shiv/dist/ static/html5-shiv
cp -R node_modules/jquery/dist/ static/jquery
./node_modules/.bin/babel \
  controlpanel/frontend/static/module-loader.js \
  controlpanel/frontend/static/components \
  controlpanel/frontend/static/javascripts \
  -o static/app.js -s
./node_modules/.bin/sass --load-path=node_modules/ --style=compressed controlpanel/frontend/static/app.scss:static/app.css
```

Then run collectstatic:
```sh
python3 manage.py collectstatic
```


### Run the tests

Run the tests using `pytest`:

```sh
DJANGO_SETTINGS_MODULE=controlpanel.settings.test pytest
```

**NOTE** Set the `DJANGO_SETTINGS_MODULE` is important or otherwise you
may accidentally run the tests with the `development` settings with
unpredictable results.

By this step, all the tests should pass. If not, re-check all the steps above
and then ask a colleague for help.


## Third Party Requirements

Put simply, if you've completed all the steps in the
[new joiners process](https://github.com/ministryofjustice/analytics-platform/wiki/Admin-joiners-and-leavers-process)
then you should be good to go.

In particular, you'll need to make sure you're [set up with Auth0](https://github.com/ministryofjustice/analytics-platform/wiki/Admin-joiners-and-leavers-process#auth0),
[added to AWS](https://github.com/ministryofjustice/analytics-platform/wiki/Admin-joiners-and-leavers-process#aws)
and have [cluster admin access to Kubernetes](https://github.com/ministryofjustice/analytics-platform/wiki/Admin-joiners-and-leavers-process#kubernetes).

A colleague will need to set you with Auth0, and you should ensure you're using
an account linked to your `@digital.justice.gov.uk` account.

### AWS Configuration

In order to run the app you'll need various permissions set up for you in the
wider infrastructure of the project, mainly for AWS platform. 

As the docs for AWS (linked above) mention, you'll need to add yourself an AWS
user account linked to your MoJ email address via the
[analytical-platform-iam](https://github.com/ministryofjustice/analytical-platform-iam)
repository. [This pull request](https://github.com/ministryofjustice/analytical-platform-iam/pull/147)
is an example of the sort of thing you'll need to submit (making sure you
modify it to use your own details). Once the PR is approved, you should merge
it yourself. Once this happens a pipeline will process your changes and add
your details to AWS. Remember to follow the remaining instructions in the
README about [first login](https://github.com/ministryofjustice/analytical-platform-iam/#first-login)
for which you'll need to ask someone to create an initial password for you.

`aws-vault` is recommended to manage different AWS accounts

See [see here for more information](https://github.com/ministryofjustice/analytical-platform-iam/blob/main/documentation/AWS-CLI.md)
for details of information about how to setup configuration and how to use `aws-vault`.

### Kubernetes Configuration

For Kubernetes, simply follow the instructions (linked above) for the `dev`
cluster.

Make sure you have the correct kubernetes context set:
```sh
kubectl config use-context <dev-cluster-name>   # cluster name as set in ~/.kube/config
```

You can check things are working with the following command, which will return
information about the k8s master and KubeDNS:

```sh
kubectl cluster-info
```
The token for accessing the cluser will expire periodically.
To refresh the token automatically, the following lines can be added into your ~/.kube/config:

```shell
- name: arn:aws:eks:eu-west-1:<AWS_DEV_ACCOUNT>:cluster/<dev_cluster_name>
  user:
    exec:
      apiVersion: client.authentication.k8s.io/v1alpha1
      args:
      - exec
      - admin-dev
      - --
      - aws
      - --region
      - eu-west-1
      - eks
      - get-token
      - --cluster-name
      - <dev_cluster_name>
      command: /usr/local/bin/aws-vault
      env: null
      provideClusterInfo: false
```
admin-dev is the profile name for dev AWS account in your AWS configuration file

### Helm

Install Helm (the K8s package manager) by following
[these instructions for your OS](https://helm.sh/docs/intro/install/).
Control Panel has been confirmed to work with Helm v3.6.3 and v3.8.0.

You'll need to initialise Helm too:

```sh
helm init
```

Tell Helm to use the Analytical Platform chart repository:

```sh
helm repo add mojanalytics http://moj-analytics-helm-repo.s3-website-eu-west-1.amazonaws.com
helm repo update
```

## Run the app

**Assumption**: You have completed your local env setup by following the above sections.

### Local AWS profile setup (on first run only)
This app needs to interact with multiple AWS accounts in order to support the users' needs.
The AWS resources like IAM, s3 buckets are under our data account and will be managed by 
app through [boto3](https://boto3.amazonaws.com/v1/documentation/api/latest/index.html). In order to make sure the boto3 can obtain the right profile for local env.
The following steps will show how to create it.

Assume that the name of profile for our aws data account is ```admin-data```

#### Add the AWS credential into .aws/credentials
it should look like below 
```
[admin-data]
aws_access_key_id = <your aws_access_key_id>
aws_secret_access_key = <your aws_secret_access_key>

```
As you need your AWS access keys above, you can find them out via the following link if you use aws-vault to manage your keys
https://github.com/99designs/aws-vault/blob/master/USAGE.md#keychain

Once the aws-vault is added, you can choose to show the value of the keys.

#### Add the AWS assume role or other settings into .aws/config

```
[profile admin-data]
role_arn=arn:aws:iam::<data account id>:role/restricted-admin
source_profile=default
```
### Check Kubernetes current context

Please check the current context and make sure it is pointing to the `dev` cluster

```kubectl config use-context < the context name for dev cluster in your kube config file>```

### Check the environment file

#### General checks

Check whether you have the following 2 in the env file and make sure they are correct
<<<<<<< HEAD
- ```EKS```: True, indicating EKS cluster will be used in the app.
- ```HELM_REPOSITORY_CACHE```:  the directory for helm repo cache folder.

```
export EKS=True
=======
- ```AWS_PROFILE```: The profile which will be used for ```boto3``` auth
- ```HELM_REPOSITORY_CACHE```:  the directory for helm repo cache folder.

```
export AWS_PROFILE = "admin-data"
>>>>>>> a1b10224
```

if you install helm chart by default settings, please make sure to setup the ```HELM_REPOSITORY_CACHE```
the default value is ```/tmp/helm/cache/repository```

```
export HELM_REPOSITORY_CACHE="/Users/<user name>/Library/Caches/helm/repository"
```
if you are not sure, can use the following command to find it out

```shell
helm env
```
Note that even if the variable is set correctly in the output of the above command, you still need to export it as an environment variable.

#### AWS credential setting for single AWS role
If you want to run the control panel app to manage AWS resources under single role, you can use
following environment variable to define the profile you want to use
- ```AWS_PROFILE```: The profile which will be used for ```boto3``` auth
export AWS_PROFILE = "admin-data"
- Make sure there is NO other AWS boto3 environment variables defined. 

#### AWS credential setting for multiple AWS roles
If you want to run the app to manage the AWS resources cross different AWS accounts by assuming 
different roles, then
- First please follow the detail [here](./doc/architecture.md) (last section)
- Make sure other AWS boto3 settings e.g. ```AWS_PROFILE``` are NOT defined in your env, otherwise the app will
end up with root level session under a role, and you may get exception like `couldn't assume this role`

### Create superuser (on first run only)

This isn't strictly required, so feel free to skip this step.

```sh
python3 manage.py createsuperuser
```

Your `Username` needs to be your GitHub username.
Your `Auth0 id` needs to be the number associated with you in auth0.com and
labelled `user_id` (not working for me yet).


### Run the frontend of the app

You can run the app with the Django development server with

```sh
python3 manage.py runserver
```
Or with Gunicorn WSGI server:

```sh
gunicorn -b 0.0.0.0:8000 -k uvicorn.workers.UvicornWorker -w 4 controlpanel.asgi:application
```

### Run the worker of the app
Open another terminal to run the following line

```sh
python manage.py runworker background_tasks
```

Go to http://localhost:8000/, sign in via Auth0 and marvel at your locally
running control panel.

NOTES: if you use aws-vault to manage your AWS credentials, during the running process of the app,
you may encounter a popup window for asking you to provide key-chain password from time to time, 
which is normal.

### Loading tools

When you load up your local Control Panel for the first time, there will be no tools available on the Tools page.
To pre-populate the database, run the following management command:
```
python manage.py loaddevtools controlpanel/api/fixtures_dev/tools.yaml
```
You can also use this command to load up your own tools fixture files if you want to add more tools to the database.

Note that you will need to have the RStudio and JupyterLab Auth0 environment variables present in your `.env` file in order for the missing values in the `tools.yaml` fixture file to be filled in.
Check that you have `<TOOL>_AUTH_CLIENT_DOMAIN`, `<TOOL>_AUTH_CLIENT_ID` and `<TOOL>_AUTH_CLIENT_SECRET` for both RStudio and JupyterLab before running `loaddevtools`.

### Important notes
The app even running on local env, it will still talk to the remote AWS data account and 
dev cluster directly which is shared with our dev environment, especially the data account,
it is shared not only dev environment also prod environment, all those important
live IAM roles/groups, S3 buckets are there, so please be careful until we complete the task
of constructing local infrastructure.<|MERGE_RESOLUTION|>--- conflicted
+++ resolved
@@ -314,20 +314,8 @@
 #### General checks
 
 Check whether you have the following 2 in the env file and make sure they are correct
-<<<<<<< HEAD
-- ```EKS```: True, indicating EKS cluster will be used in the app.
 - ```HELM_REPOSITORY_CACHE```:  the directory for helm repo cache folder.
 
-```
-export EKS=True
-=======
-- ```AWS_PROFILE```: The profile which will be used for ```boto3``` auth
-- ```HELM_REPOSITORY_CACHE```:  the directory for helm repo cache folder.
-
-```
-export AWS_PROFILE = "admin-data"
->>>>>>> a1b10224
-```
 
 if you install helm chart by default settings, please make sure to setup the ```HELM_REPOSITORY_CACHE```
 the default value is ```/tmp/helm/cache/repository```
