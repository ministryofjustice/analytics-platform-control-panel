# Running directly on your machine
---
:construction: _This guide has recently undergone some major changes in order to work with the new cluster. It should include all the changes needed to get from a fresh system to having a local instance of Control Panel, but be aware that the developers who checked the system had some things set up already. If problems arise, please open a PR to revise this documentation._

---

This part is for running the app on local env without docker and also it will interact
with remote AWS infrastructure with the following ones
 - AWS Data account
 - AWS Dev account
 - AWS EKS cluster on Dev account

There are essentially three aspects to getting the control panel in a state for
development on your local machine:

1. Ensuring you have all the required dependencies installed, and these are all
   correctly configured.
2. Getting hold of the source code for the project and creating a local
   environment in which to be able to work.
3. Acquiring the credentials and permissions needed for the various third-party
   aspects of the project (AWS, Auth0, k8s).

The third party services used by the application are labelled as either `dev`
(for use as part of the development / testing process) and `alpha` (which is
what our users use). Obviously, you should avoid using the `alpha` labelled
versions of the services.

## Required Dependencies

You must have:

* [Redis](https://redis.io/)
* [PostgreSQL](https://www.postgresql.org/)
* [npm](https://www.npmjs.com/)
* [direnv](https://direnv.net/)

These should be installed using your own OS's package manager.
The instructions below assume you are using Homebrew.

You may want to set Postgres and Redis to start up automatically, in which case run
```
brew services start postgres
brew services start redis
```
and you can check their status with
```
brew services list
```
Otherwise, make sure you have started both manually before attempting to run Control Panel locally.

For [Kubernetes](https://kubernetes.io/) (k8s) related work you'll need to have
`kubectl`
[installed too](https://kubernetes.io/docs/tasks/tools/install-kubectl/), and
possibly [minikube](https://kubernetes.io/docs/tasks/tools/install-minikube/)
(for running a local k8s cluster).

It may also be useful for when interacting with AWS to have the `aws` command
line tool [installed on your system](https://aws.amazon.com/cli/).

The Control Panel app requires Python 3.6.5+. It has been confirmed to work
with Python 3.8.2.

Install python dependencies with the following command:
```sh
python3 -m venv venv
source venv/bin/activate
pip3 install -r requirements.txt
pip3 install -r requirements.dev.txt
pip3 uninstall python-dotenv
```

In order to use `direnv` for managing your environment variables, you should
<<<<<<< HEAD
make sure it is [configured for you shell](https://direnv.net/docs/hook.html).
=======
make sure it is [configured for your shell](https://direnv.net/docs/hook.html).
You'll be able to get a copy of folks `.envrc` file from colleagues.
>>>>>>> 076f0f91

## Local Environment

### <a name="env"></a>Environment variables

The simplest solution is to download the copy of the working `.env` or `.envrc` file from [LastPass](https://silver-dollop-30c6a355.pages.github.io/documentation/10-team-practices/new-joiners.html#lastpass).
Check each value whether it is relevant to your local env.

If this isn't immediately possible and at a minimum, you need to set the
following environment variables:

```sh
export DJANGO_SETTINGS_MODULE=controlpanel.settings.development
```
Check that the environment variable `DB_HOST` is set to `localhost` - this is a recent revision to the `.env` file and may not be captured in your copy.

See [Environment Variables Reference](environment.md) for details of other
environment variable settings.

### Database

The Control Panel app connects to a PostgreSQL database called `controlpanel`,
which should be accessible with the `controlpanel` user.

Assuming you've got PostreSQL set up properly, the following commands should
get you to this state:

```sh
createuser -d controlpanel
createdb -U controlpanel controlpanel
```

Alternatively, if you prefer to use `psql` the following should work:

```
sudo -u postgres psql
postgres=# create database controlpanel;
postgres=# create user controlpanel with encrypted password 'password';
postgres=# grant all privileges on database controlpanel to controlpanel;
postgres=# ALTER USER controlpanel CREATEDB;
```

The last command in the sequence above ensures the `controlpanel` user has the
required privileges to create and delete throw away databases while running the
unit tests.

You must make sure the following environment variables are set:

```sh
export DB_USER=controlpanel
export DB_PASSWORD=password
```

Then you can run migrations:

```sh
python3 manage.py migrate
```


### Compile Sass and Javascript

Before the first run (or after changes to static assets), you need to compile
and collate the static assets.

Static assets are compiled with Node.JS 8.16.0+

```sh
npm install
mkdir static
cp -R node_modules/accessible-autocomplete/dist/ static/accessible-autocomplete
cp -R node_modules/govuk-frontend/ static/govuk-frontend
cp -R node_modules/@ministryofjustice/frontend/ static/ministryofjustice-frontend
cp -R node_modules/html5shiv/dist/ static/html5-shiv
cp -R node_modules/jquery/dist/ static/jquery
./node_modules/.bin/babel \
  controlpanel/frontend/static/module-loader.js \
  controlpanel/frontend/static/components \
  controlpanel/frontend/static/javascripts \
  -o static/app.js -s
./node_modules/.bin/sass --load-path=node_modules/ --style=compressed controlpanel/frontend/static/app.scss:static/app.css
```

Then run collectstatic:
```sh
python3 manage.py collectstatic
```


### Run the tests

Run the tests using `pytest`:

```sh
DJANGO_SETTINGS_MODULE=controlpanel.settings.test pytest
```

**NOTE** Set the `DJANGO_SETTINGS_MODULE` is important or otherwise you
may accidentally run the tests with the `development` settings with
unpredictable results.

By this step, all the tests should pass. If not, re-check all the steps above
and then ask a colleague for help.


## Third Party Requirements

Put simply, if you've completed all the steps in the
[new joiners process](https://github.com/ministryofjustice/analytics-platform/wiki/Admin-joiners-and-leavers-process)
then you should be good to go.

In particular, you'll need to make sure you're [set up with Auth0](https://github.com/ministryofjustice/analytics-platform/wiki/Admin-joiners-and-leavers-process#auth0),
[added to AWS](https://github.com/ministryofjustice/analytics-platform/wiki/Admin-joiners-and-leavers-process#aws)
and have [cluster admin access to Kubernetes](https://github.com/ministryofjustice/analytics-platform/wiki/Admin-joiners-and-leavers-process#kubernetes).

A colleague will need to set you with Auth0, and you should ensure you're using
an account linked to your `@digital.justice.gov.uk` account.

### AWS Configuration

In order to run the app you'll need various permissions set up for you in the
wider infrastructure of the project, mainly for AWS platform. 

As the docs for AWS (linked above) mention, you'll need to add yourself an AWS
user account linked to your MoJ email address via the
[analytical-platform-iam](https://github.com/ministryofjustice/analytical-platform-iam)
repository. [This pull request](https://github.com/ministryofjustice/analytical-platform-iam/pull/147)
is an example of the sort of thing you'll need to submit (making sure you
modify it to use your own details). Once the PR is approved, you should merge
it yourself. Once this happens a pipeline will process your changes and add
your details to AWS. Remember to follow the remaining instructions in the
README about [first login](https://github.com/ministryofjustice/analytical-platform-iam/#first-login)
for which you'll need to ask someone to create an initial password for you.

`aws-vault` is recommended to manage different AWS accounts

See [see here for more information](https://github.com/ministryofjustice/analytical-platform-iam/blob/main/documentation/AWS-CLI.md)
for details of information about how to setup configuration and how to use `aws-vault`.

### Kubernetes Configuration

For Kubernetes, simply follow the instructions (linked above) for the `dev`
cluster.

Make sure you have the correct kubernetes context set:
```sh
kubectl config use-context <dev-cluster-name>   # cluster name as set in ~/.kube/config
```

You can check things are working with the following command, which will return
information about the k8s master and KubeDNS:

```sh
kubectl cluster-info
```
The token for accessing the cluser will expire periodically.
To refresh the token automatically, the following lines can be added into your ~/.kube/config:

```shell
- name: arn:aws:eks:eu-west-1:<AWS_DEV_ACCOUNT>:cluster/<dev_cluster_name>
  user:
    exec:
      apiVersion: client.authentication.k8s.io/v1alpha1
      args:
      - exec
      - admin-dev
      - --
      - aws
      - --region
      - eu-west-1
      - eks
      - get-token
      - --cluster-name
      - <dev_cluster_name>
      command: /usr/local/bin/aws-vault
      env: null
      provideClusterInfo: false
```
admin-dev is the profile name for dev AWS account in your AWS configuration file

### Helm

Install Helm (the K8s package manager) by following
[these instructions for your OS](https://helm.sh/docs/intro/install/).

You'll need to initialise Helm too:

```sh
helm init
```

Tell Helm to use the Analytical Platform chart repository:

```sh
helm repo add mojanalytics http://moj-analytics-helm-repo.s3-website-eu-west-1.amazonaws.com
helm repo update
```

## Run the app

**Assumption**: You have completed your local env setup by following the above sections.

### Local AWS profile setup (on first run only)
This app needs to interact with multiple AWS accounts in order to support the users' needs.
The AWS resources like IAM, s3 buckets are under our data account and will be managed by 
app through [boto3](https://boto3.amazonaws.com/v1/documentation/api/latest/index.html). In order to make sure the boto3 can obtain the right profile for local env.
The following steps will show how to create it.

Assume that the name of profile for our aws data account is ```admin-data```

#### Add the AWS credential into .aws/credentials
it should look like below 
```
[admin-data]
aws_access_key_id = <your aws_access_key_id>
aws_secret_access_key = <your aws_secret_access_key>

```
As you need your AWS access keys above, you can find them out via the following link if you use aws-vault to manage your keys
https://github.com/99designs/aws-vault/blob/master/USAGE.md#keychain

Once the aws-vault is added, you can choose to show the value of the keys.

#### Add the AWS assume role or other settings into .aws/config

```
[profile admin-data]
role_arn=arn:aws:iam::<data account id>:role/restricted-admin
source_profile=default
```
### Check Kubernetes current context

Please check the current context and make sure it is pointing to the `dev` cluster

```kubectl config use-context < the context name for dev cluster in your kube config file>```

### Check the environment file

Check whether you have the following 2 in the env file and make sure they are correct
- ```AWS_PROFILE```: The profile which will be used for ```boto3``` auth
- ```EKS```: True, indicating EKS cluster will be used in the app.
- ```HELM_REPOSITORY_CACHE```:  the directory for helm repo cache folder.

```
export AWS_PROFILE = "admin-data"
export EKS=True
```

if you install helm chart by default settings, please make sure to setup the ```HELM_REPOSITORY_CACHE```
the default value is ```/tmp/helm/cache/repository```

```
export HELM_REPOSITORY_CACHE="/Users/<user name>/Library/Caches/helm/repository"
```
if you are not sure, can use the following command to find it out

```shell
helm env
```
Note that even if the variable is set correctly in the output of the above command, you still need to export it as an environment variable.

### Create superuser (on first run only)

This isn't strictly required, so feel free to skip this step.

```sh
python3 manage.py createsuperuser
```

Your `Username` needs to be your GitHub username.
Your `Auth0 id` needs to be the number associated with you in auth0.com and
labelled `user_id` (not working for me yet).


### Run the frontend of the app

You can run the app with the Django development server with

```sh
python3 manage.py runserver
```
Or with Gunicorn WSGI server:

```sh
gunicorn -b 0.0.0.0:8000 -k uvicorn.workers.UvicornWorker -w 4 controlpanel.asgi:application
```

### Run the worker of the app
Open another terminal to run the following line

```sh
python manage.py runworker background_tasks
```

Go to http://localhost:8000/, sign in via Auth0 and marvel at your locally
runing control panel.

NOTES: if you use aws-vault to manage your AWS credentials, during the running process of the app,
you may encounter a popup window for asking you to provide key-chain password from time to time, 
which is normal.

### Important notes
The app even running on local env, it will still talk to the remote AWS data account and 
dev cluster directly which is shared with our dev environment, especially the data account,
it is shared not only dev environment also prod environment, all those important
live IAM roles/groups, S3 buckets are there, so please be careful until we complete the task
of constructing local infrastructure.<|MERGE_RESOLUTION|>--- conflicted
+++ resolved
@@ -1,4 +1,5 @@
 # Running directly on your machine
+
 ---
 :construction: _This guide has recently undergone some major changes in order to work with the new cluster. It should include all the changes needed to get from a fresh system to having a local instance of Control Panel, but be aware that the developers who checked the system had some things set up already. If problems arise, please open a PR to revise this documentation._
 
@@ -70,12 +71,7 @@
 ```
 
 In order to use `direnv` for managing your environment variables, you should
-<<<<<<< HEAD
-make sure it is [configured for you shell](https://direnv.net/docs/hook.html).
-=======
 make sure it is [configured for your shell](https://direnv.net/docs/hook.html).
-You'll be able to get a copy of folks `.envrc` file from colleagues.
->>>>>>> 076f0f91
 
 ## Local Environment
 
